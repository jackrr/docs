## ------------------------------------------------------------
## Sidebar Nav Configuration
## This document contains configuration for the sidebar
##
## ------------------------------------------------------------

articles:

## ------------------------------------------------------------
## Getting Started
## ------------------------------------------------------------

  - title: "Getting Started"
    url: "/getting-started"
    children:

      - title: "Learn the Basics"
        url: "/getting-started/the-basics"

      - title: "Dashboard Overview"
        url: "/getting-started/dashboard-overview"

      - title: "Create a Tenant"
        url: "/getting-started/create-tenant"
      
      - title: "Set Up An App"
        url: "/getting-started/set-up-app"
        children:

          - title: "Regular Web App"
            url: "/dashboard/guides/applications/register-app-regular-web"

          - title: "Native App"
            url: "/dashboard/guides/applications/register-app-native"

          - title: "Single-Page App"
            url: "/dashboard/guides/applications/register-app-spa"

          - title: "Backend/Service"
            url: "/dashboard/guides/applications/register-app-m2m"

      - title: "Set Up an API"
        url: "/getting-started/set-up-api"

      - title: "Set Up Multiple Environments"
        url: "/dev-lifecycle/setting-up-env"
        hidden: true

      - title: "Deployment Models"
        url: "/getting-started/deployment-models"

## ------------------------------------------------------------
## LOGIN
## ------------------------------------------------------------

  - title: "Login"
    url: "/login"
    children:

      - title: "Universal Login"
        url: "/universal-login"
        children: 

          - title: "New Experience"
            url: "/universal-login/new"

          - title: "Classic Experience"
            url: "/universal-login/classic"

          - title: "Password Reset"
            url: "/universal-login/password-reset"

          - title: "Guardian"
            url: "/universal-login/guardian"

          - title: "Error Pages"
            url: "/universal-login/error-pages"

          - title: "Default Login URL"
            url: "/universal-login/default-login-url"

          - title: "Version Control"
            url: "/universal-login/version-control"

      - title: Universal vs Embedded Login
        url: /guides/login/universal-vs-embedded

      - title: Embedded Login
        url: "/login/embedded"
        children:

          - title: Lock for Web
            url: /libraries/lock

          - title: Auth0.js
            url: /libraries/auth0js
          
          - title: Cross-Origin Authentication
            url: /cross-origin-authentication

      - title: Authentication Flows
        url: /flows
        children:

          - title: Regular Web App
            url: /flows/guides/auth-code/add-login-auth-code

          - title: Single-Page App
            url: /flows/guides/implicit/add-login-implicit

          - title: Native App
            url: /flows/guides/auth-code-pkce/add-login-auth-code-pkce
            
      - title: Multi-Factor Authentication
        url: /multifactor-authentication
        children: 

          - title: Overview
            url: /multifactor-authentication

          - title: Factors
            url: /multifactor-authentication/factors
            children: 

              - title: Push
                url: /multifactor-authentication/factors/push

              - title: OTP
                url: /multifactor-authentication/factors/otp

              - title: SMS
                url: /multifactor-authentication/factors/sms

              - title: Duo
                url: /multifactor-authentication/factors/duo

              - title: Email
                url: /multifactor-authentication/factors/email

          - title: Custom
            url: /multifactor-authentication/custom

          - title: Step-Up
            url: /multifactor-authentication/step-up-authentication

          - title: MFA API
            url: /multifactor-authentication/api
            children:

              - title: "Trigger MFA"
                url: "/multifactor-authentication/api/challenges"

              - title: "One-Time Password Challenge"
                url: "/multifactor-authentication/api/otp"

              - title: "SMS Message Challenge"
                url: "/multifactor-authentication/api/oob"

              - title: "Email Authenticator"
                url: "/multifactor-authentication/api/email"

              - title: "Manage Authenticators"
                url: "/multifactor-authentication/api/manage"

              - title: "FAQ"
                url: "/multifactor-authentication/api/faq"
        
      - title: Silent Authentication
        url: /api-auth/tutorials/silent-authentication

      - title: Redirect After Login
        url: /users/guides/redirect-users-after-login

      - title: Logout
        url: /logout
        children: 

            - title: Apps
              url: /logout/guides/logout-applications

            - title: Auth0
              url: /logout/guides/logout-auth0

            - title: Identity Providers
              url: /logout/guides/logout-idps

            - title: SAML Identity Providers
              url: /logout/guides/logout-saml-idps

            - title: Redirect After Logout
              url: /logout/guides/redirect-users-after-logout

## ------------------------------------------------------------
## Identity Providers / Connections
## ------------------------------------------------------------

  - title: Connections (Identity Providers)
    url: /connections
    children:

      - title: Social Identity Providers
        url: "/connections#social"
        hidden: true

      - title: Enterprise Identity Providers
        url: "/connections#enterprise"
        hidden: true

      - title: Legal Identity Providers
        url: "/connections#legal-identities"
        hidden: true
      
      - title: Database
        url: /connections/database
        children:

          - title: Auth0 User Store
            url: "/connections/database#using-the-auth0-user-store"
            hidden: true

          - title: Your Database
            url: /connections/database/custom-db

          - title: Password Policies
            url: /connections/database/password-options

          - title: Password Strength
            url: /connections/database/password-strength

      - title: SAML Identity Providers
        url: /protocols/saml/identity-providers/

      - title: Passwordless Authentication
        url: /connections/passwordless
        children:

          - title: Native Passwordless
            url: /connections/passwordless/native-passwordless-universal

          - title: Using Email
            url: /connections/passwordless/email

          - title: Using SMS
            url: /connections/passwordless/sms

          - title: FAQ
            url: /connections/passwordless/faq

      - title: Pass Parameters to Identity Providers
        url: /connections/pass-parameters-to-idps

## ------------------------------------------------------------
## Authorization
## ------------------------------------------------------------

  - title: "Authorization"
    url: "/authorization"
    children:

      - title: Authorization Flows
        url: /flows
        children:

          - title: Authorization Code
            url: /flows/guides/auth-code/call-api-auth-code

          - title: Authorization Code with PKCE
            url: /flows/guides/auth-code-pkce/call-api-auth-code-pkce

          - title: Client Credentials
            url: /flows/guides/client-credentials/call-api-client-credentials

          - title: Implicit
            url: /flows/guides/implicit/call-api-implicit
            children:

              - title: Mitigate Replay Attacks
                url: /api-auth/tutorials/nonce

      - title: "Role-based Access Control (RBAC)"
        url: "/authorization/concepts/rbac"

      - title: "Authorization Policies"
        url: "/authorization/concepts/policies"

      - title: "Rules for Authorization Policies"
        url: "/authorization/concepts/authz-rules"

      - title: "Sample Use Cases - RBAC"
        url: "/authorization/concepts/sample-use-cases-rbac"

      - title: "Sample Use Cases - Rules"
        url: "/authorization/concepts/sample-use-cases-rules"

      - title: "Authz Core vs. Authz Extension"
        url: "/authorization/concepts/core-vs-extension"

      - title: "How to Configure Core RBAC"
        url: "/authorization/guides/how-to"
<<<<<<< HEAD
        children: 
          - title: "Manage Groups"
            url: "/authorization/guides/manage-groups"

=======
        children:
          
>>>>>>> f42ec164
          - title: "Manage Roles"
            url: "/authorization/guides/manage-roles"

          - title: "Manage RBAC Users"
            url: "/authorization/guides/manage-users"

          - title: "Manage RBAC Permissions"
            url: "/authorization/guides/manage-permissions"

          - title: "Enable RBAC for APIs"
            url: "/dashboard/guides/apis/enable-rbac"

## ------------------------------------------------------------
## Configuration
## ------------------------------------------------------------

  - title: Configuration
    url: /configure
    children:

      - title: Tenant Configuration
        url: /dashboard/dashboard-tenant-settings
        children:

          - title: Manage Tenant Administrators
            url: /dashboard/manage-dashboard-admins

          - title: Configure Session Lifetime Settings
            url: /dashboard/guides/tenants/configure-session-lifetime-settings

          - title: Enable SSO for Tenants
            url: /dashboard/guides/tenants/enable-sso-tenant

          - title: Configure Device User Code Settings
            url: /dashboard/guides/tenants/configure-device-user-code-settings

          - title: Recommended Settings
            url: /best-practices/tenant-settings

          - title: Dynamic Client Registration
            url: /api-auth/dynamic-client-registration

          - title: Create Multiple Tenants
            url: /dashboard/guides/tenants/create-multiple-tenants
            hidden: true

          - title: Child Tenant Request Process
            url: /dev-lifecycle/child-tenants
            hidden: true

      - title: Application Configuration
        url: /dashboard/reference/settings-application
        children:

          - title: Enable SSO for Applications
            url: /dashboard/guides/applications/enable-sso-app

          - title: Update Grant Types
            url: /dashboard/guides/applications/update-grant-types

          - title: Android App Links
            url: /dashboard/guides/applications/enable-android-app-links

          - title: Apple Universal Links
            url: /dashboard/guides/applications/enable-universal-links

          - title: Set Up Add-ons
            url: /dashboard/guides/applications/set-up-addons

          - title: Remove Applications
            url: /dashboard/guides/applications/remove-app

          - title: Check App Type
            url: /dashboard/guides/applications/view-app-type-confidential-public

          - title: Rotate Client Secret
            url: /dashboard/guides/applications/rotate-client-secret

          - title: Recommended Settings
            url: /best-practices/application-settings

      - title: API Configuration
        url: /dashboard/reference/settings-api
        children:

          - title: Signing Algorithms
            url: /applications/concepts/signing-algorithms

          - title: Represent Multiple APIs with a Single API
            url: /api-auth/tutorials/represent-multiple-apis

          - title: Dashboard Views for APIs
            url: /dashboard/reference/views-api

      - title: Single Sign-On
        url: /sso/current
        children:

          - title: Single Sign-On with Auth0
            url: /sso/current/sso-auth0

      - title: "Anomaly Detection"
        url: "/anomaly-detection"
        children:

          - title: "Breached Password Security"
            url: "/anomaly-detection/concepts/breached-passwords"

          - title: "Set Preferences"
            url: "/anomaly-detection/guides/set-anomaly-detection-preferences"

          - title: "Customize Emails"
            url: "/anomaly-detection/guides/customize-blocked-account-emails"

          - title: "Enable and Disable Brute Force Protection"
            url: "/anomaly-detection/guides/enable-disable-brute-force-protection"
            hidden: true

          - title: "Breached Password Detection Triggers"
            url: "/anomaly-detection/references/breached-password-detection-triggers-actions"
            hidden: true

          - title: "Brute-Force Protection Triggers"
            url: "/anomaly-detection/references/brute-force-protection-triggers-actions"
            hidden: true

          - title: "Restrictions and Limitations"
            url: "/anomaly-detection/references/anomaly-detection-restrictions-limitations"

          - title: "FAQs"
            url: "/anomaly-detection/references/anomaly-detection-faqs"

      - title: SAML Configuration
        url: /protocols/saml
        children:

          - title: Overview
            url: /protocols/saml/saml-configuration

          - title: Configure Auth0 as a Service Provider
            url: /protocols/saml/saml-configuration/auth0-as-service-provider

          - title: Configure Auth0 as an Identity Provider
            url: /protocols/saml/saml-configuration/auth0-as-identity-provider

          - title: Configure Auth0 as Both Service and Identity Provider
            url: /protocols/saml/saml-configuration/auth0-as-identity-and-service-provider

          - title: SAML Design Considerations
            url: /protocols/saml/saml-configuration/design-considerations

          - title: Supported SAML Options and Bindings
            url: /protocols/saml/saml-configuration/supported-options-and-bindings

          - title: Customize SAML Assertions
            url: /protocols/saml/saml-configuration/saml-assertions

          - title: Logout
            url: /protocols/saml/saml-configuration/logout

          - title: Deprovision Users
            url: /protocols/saml/saml-configuration/deprovision-users
            
          - title: SAML Configurations for SSO Integrations
            url: /protocols/saml/saml-apps

          - title: Special SAML Configuration Scenarios
            url: /protocols/saml/saml-configuration/special-configuration-scenarios
            children:

              - title: IdP-Initiated Single Sign-On
                url: /protocols/saml/saml-configuration/special-configuration-scenarios/idp-initiated-sso
                hidden: true

              - title: Signing and Encrypting SAML Requests
                url: /protocols/saml/saml-configuration/special-configuration-scenarios/signing-and-encrypting-saml-requests
                hidden: true

      - title: Whitelist IP Addresses
        url: /guides/ip-whitelist

## ------------------------------------------------------------
## Manage Users
## ------------------------------------------------------------

  - title: Manage Users
    url: /users
    children:

      - title: User Profiles
        url: /users/concepts/overview-user-profile

      - title: Metadata
        url: /users/concepts/overview-user-metadata
      
      - title: Using the Dashboard
        url: /users/guides/manage-users-using-the-dashboard

      - title: Using the API
        url: /users/guides/manage-users-using-the-management-api
      
      - title: Link User Accounts
        url: /extensions/account-link

      - title: Blacklist User Attributes
        url: /security/blacklisting-attributes

      - title: Import & Export Users
        url: /users/concepts/overview-user-migration
        children:

          - title: File Schema
            url: /users/references/bulk-import-database-schema-examples

          - title: Automatic
            url: /users/guides/configure-automatic-migration

          - title: Bulk Import
            url: /users/guides/bulk-user-imports

          - title: Bulk Export
            url: /users/guides/bulk-user-exports

          - title: User Import/Export Extension
            url: /extensions/user-import-export

          - title: Examples
            url: /users/references/user-migration-scenarios

      - title: "User Search"
        url: "/users/search/v3"
        children:

          - title: "Get Users"
            url: "/users/search/v3/get-users-endpoint"

          - title: "Get Users by Email"
            url: "/users/search/v3/get-users-by-email-endpoint"

          - title: "Get Users by ID"
            url: "/users/search/v3/get-users-by-id-endpoint"

          - title: "Sort Search Results"
            url: "/users/search/v3/sort-search-results"

          - title: "View Search Results"
            url: "/users/search/v3/view-search-results-by-page"

          - title: "Query Syntax"
            url: "/users/search/v3/query-syntax"

          - title: "Best Practices"
            url: "/best-practices/search-best-practices"

          - title: "Migrate from Search v2 to V3"
            url: "/users/search/v3/migrate-search-v2-v3"
            hidden: true

      - title: "User Search"
        url: "/users/search/v2"
        hidden: true
        children:

          - title: "Query Syntax"
            url: "/users/search/v2/query-syntax"
            hidden: true

          - title: "Best Practices"
            url: "/best-practices/search-best-practices"
            hidden: true

## ------------------------------------------------------------
## Branding & Customization
## ------------------------------------------------------------

  - title: Branding & Customization
    url: /branding-customization
    children:

      - title: Custom Domains
        url: /custom-domains
        children:

          - title: Custom Domains with Self-Managed Certificates
            url: /custom-domains/self-managed-certificates

      - title: Email
        url: /email
        children:

          - title: Custom Email Handling
            url: /email/custom

          - title: Customizing Your Emails
            url: /email/templates

          - title: Use your own SMTP Email Provider
            url: /email/providers

          - title: Liquid Syntax in Email Templates
            url: /email/liquid-syntax

          - title: Set up a Test SMTP Provider
            url: /email/testing

      - title: Consent Prompt
        url: /scopes/current/guides/customize-consent-prompt

      - title: Internationalization
        url: /i18n

## ------------------------------------------------------------
## Extend & Integrate
## ------------------------------------------------------------

  - title: Extend & Integrate
    url: /extend-integrate
    children:
      
      - title: Rules
        url: /rules
        children:

          - title: Create a New Rule
            url: /rules/guides/create

          - title: Store Configuration for Rules
            url: /rules/guides/configuration

          - title: Cache Expensive Resources
            url: /rules/guides/cache-resources

          - title: Debug Rules
            url: /rules/guides/debug

          - title: Management API in Rules
            url: /rules/guides/management-api

          - title: Metadata in Rules
            url: /rules/guides/metadata

          - title: C# in Rules
            url: /rules/guides/csharp

          - title: Redirect Users from Rules
            url: /rules/guides/redirect

          - title: User Object
            url: /rules/references/user-object

          - title: Context Object
            url: /rules/references/context-object

          - title: Available Node.js Modules
            url: /rules/references/modules

          - title: Deploy Rules with Bitbucket
            url: /extensions/bitbucket-deploy

          - title: Deploy Rules with GitLab
            url: /extensions/gitlab-deploy

          - title: Deploy Rules with Github
            url: /extensions/github-deploy
      
      - title: Hooks
        url: /hooks
        children:

          - title: Extensibility Points
            url: /hooks/concepts/extensibility-points
            children:

              - title: Credentials Exchange
                url: /hooks/concepts/credentials-exchange-extensibility-point

              - title: Pre-User Registration
                url: /hooks/concepts/pre-user-registration-extensibility-point

              - title: Post-User Registration
                url: /hooks/concepts/post-user-registration-extensibility-point

          - title: Using the Auth0 CLI
            url: /hooks/guides/create-hooks-using-cli
            children:

              - title: Create Hooks
                url: /hooks/guides/create-hooks-using-cli

              - title: Edit Hooks
                url: /hooks/guides/edit-hooks-using-cli

              - title: Delete Hooks
                url: /hooks/guides/delete-hooks-using-cli

              - title: Enable/Disable Hooks
                url: /hooks/guides/enable-disable-hooks-using-cli

              - title: Get Log Info
                url: /hooks/guides/logging-hooks-using-cli

          - title: Using the Dashboard
            url: /hooks/guides/create-hooks-using-dashboard
            children:

              - title: Create Hooks
                url: /hooks/guides/create-hooks-using-dashboard

              - title: Edit Hooks
                url: /hooks/guides/edit-hooks-using-dashboard

              - title: Delete Hooks
                url: /hooks/guides/delete-hooks-using-dashboard

              - title: Enable/Disable Hooks
                url: /hooks/guides/enable-disable-hooks-using-dashboard

      - title: Extensions
        url: /extensions
      
      - title: Analytics Integrations
        url: /analytics/integrations

      - title: Single Sign-On Integrations
        url: /integrations/sso

      - title: Marketing Integrations
        url: /integrations/marketing

      - title: Add-ons
        url: /addons

## ------------------------------------------------------------
## Monitor
## ------------------------------------------------------------
  
  - title: Monitoring
    url: /monitoring
    children:

      - title: Logs
        url: /logs
        children:

          - title: Query Syntax
            url: /logs/query-syntax

          - title: Migrate from Logs Search v2 to v3
            url: /monitor/logs/migrate-logs-v2-v3
            hidden: true

      - title: Check Auth0 Status
        url: /monitoring/guides/check-status

      - title: Check Supporting Services Status
        url: /monitoring/guides/test-testall-endpoints

      - title: Check External Services Status
        url: /monitoring/guides/check-external-services

      - title: Monitor Applications
        url: /monitoring/guides/monitor-applications

      - title: Monitor Using SCOM
        url: /monitoring/guides/monitor-using-SCOM

      - title: Monitoring the AD/LDAP Connector with System Center Operations Manager
        url: /connector/scom-monitoring
        hidden: true

      - title: AD/LDAP Connector Health Monitor
        url: /extensions/adldap-connector
        hidden: true

      - title: Send Events to Keen
        url: /monitoring/guides/send-events-to-keenio
        hidden: true

      - title: Send Events to Segment
        url: /monitoring/guides/send-events-to-segmentio
        hidden: true

      - title: Send Events to Splunk
        url: /monitoring/guides/send-events-to-splunk
        hidden: true

      - title: Track New Leads in Salesforce
        url: /monitoring/guides/track-leads-salesforce
        hidden: true

      - title: Track New Sign-ups in Salesforce
        url: /monitoring/guides/track-signups-salesforce
        hidden: true

## ------------------------------------------------------------
## Deploy
## ------------------------------------------------------------

  - title: Deploy
    url: /deploy
    children:
      - title: Deployment Options
        url: /getting-started/deployment-models
      
      - title: Deploy Checklist
        url: /deploy/checklist

      - title: "Pre-Deployment"
        url: "/pre-deployment"
        children:

          - title: "Run Checks"
            url: "/pre-deployment/how-to-run-test"

          - title: "Pre-Launch Tips"
            url: "/pre-deployment/prelaunch-tips"
      
      - title: "Deploy CLI Tool"
        url: "/extensions/deploy-cli"
        children:

          - title: "Install Deploy CLI"
            url: "/extensions/deploy-cli/guides/install-deploy-cli"

          - title: "Call Deploy CLI"
            url: "/extensions/deploy-cli/guides/call-deploy-cli-programmatically"

          - title: "Incorporate into Build"
            url: "/extensions/deploy-cli/guides/incorporate-deploy-cli-into-build-environment"

          - title: "Import/Export Directory Structure"
            url: "/extensions/deploy-cli/guides/import-export-directory-structure"

          - title: "Import/Export YAML File"
            url: "/extensions/deploy-cli/guides/import-export-yaml-file"

          - title: "Environment Variables"
            url: "/extensions/deploy-cli/references/environment-variables-keyword-mappings"

          - title: "Deploy CLI Options"
            url: "/extensions/deploy-cli/references/deploy-cli-options"

          - title: "What's New in v2"
            url: "/extensions/deploy-cli/references/whats-new-v2"

          - title: "Troubleshooting Deploy CLI"
            url: "/extensions/deploy-cli/references/troubleshooting"
            hidden: true

## ------------------------------------------------------------
## Troubleshooting
## ------------------------------------------------------------

  - title: Troubleshooting
    url: /troubleshoot
    children:

      - title: Basics
        url: /troubleshoot/basics
      
      - title: Common Authentication Errors
        url: /libraries/error-messages
        children:

          - title: Standard Error Messages
            url: "/api/authentication#standard-error-responses"

      - title: Roles-Based Authorization
        url: /authorization/concepts/troubleshooting
        children:

          - title: Authorization Extension
            url: /extensions/authorization-extension/v2/troubleshooting
      
      - title: Multi-factor Authentication
        url: /multifactor-authentication/troubleshooting

      - title: SAML
        url: /protocols/saml/saml-configuration/troubleshoot

      - title: Deprecation Errors
        url: /errors/deprecation-errors

      - title: Issues with...
        url: /troubleshoot/issues

      - title: HTTP Archive (HAR) 
        url: /troubleshoot/har

      - title: Custom Databases
        url: /connections/database/custom-db/error-handling

      - title: Deploy CLI
        url: /extensions/deploy-cli/references/troubleshooting

      - title: AD/LDAP Connector
        url: /connector/troubleshooting

  - title: Architecture Scenarios
    url: /architecture-scenarios

    children:
      - title: SSO for Regular Web Apps
        url: /architecture-scenarios/web-app-sso
        children:
           - title: Solution Overview
             url: /architecture-scenarios/web-app-sso/part-1

           - title: Configuration
             url: /architecture-scenarios/web-app-sso/part-2

           - title: Implementation
             url: /architecture-scenarios/web-app-sso/part-3

           - title: Conclusion
             url: /architecture-scenarios/web-app-sso/part-4

      - title: Server Application + API
        url: /architecture-scenarios/server-api
        children:
           - title: Solution Overview
             url: /architecture-scenarios/server-api/part-1

           - title: Configuration
             url: /architecture-scenarios/server-api/part-2

           - title: Implementation
             url: /architecture-scenarios/server-api/part-3

           - title: Conclusion
             url: /architecture-scenarios/server-api/part-4

      - title: SPA + API
        url: /architecture-scenarios/spa-api
        children:
           - title: Solution Overview
             url: /architecture-scenarios/spa-api/part-1

           - title: Configuration
             url: /architecture-scenarios/spa-api/part-2

           - title: Implementation
             url: /architecture-scenarios/spa-api/part-3

           - title: Conclusion
             url: /architecture-scenarios/spa-api/part-4

      - title: Mobile + API
        url: /architecture-scenarios/mobile-api
        children:
           - title: Solution Overview
             url: /architecture-scenarios/mobile-api/part-1

           - title: Configuration
             url: /architecture-scenarios/mobile-api/part-2

           - title: Implementation
             url: /architecture-scenarios/mobile-api/part-3

           - title: Conclusion
             url: /architecture-scenarios/mobile-api/part-4

      - title: Business to Consumer
        url: /architecture-scenarios/b2c
        children:
            - title: Architecture
              url: /architecture-scenarios/implementation/b2c/b2c-architecture

            - title: Provisioning
              url: /architecture-scenarios/implementation/b2c/b2c-provisioning

            - title: Authentication
              url: /architecture-scenarios/implementation/b2c/b2c-authentication

            - title: Branding
              url: /architecture-scenarios/implementation/b2c/b2c-branding

            - title: Deployment Automation
              url: /architecture-scenarios/implementation/b2c/b2c-deployment

            - title: Quality Assurance
              url: /architecture-scenarios/implementation/b2c/b2c-qa

            - title: Profile Management
              url: /architecture-scenarios/implementation/b2c/b2c-profile-mgmt

            - title: Authorization
              url: /architecture-scenarios/implementation/b2c/b2c-authorization

            - title: Logout
              url: /architecture-scenarios/implementation/b2c/b2c-logout

            - title: Operations
              url: /architecture-scenarios/implementation/b2c/b2c-operations

      - title: Business to Business
        url: /architecture-scenarios/b2b
        children:
            - title: Architecture
              url: /architecture-scenarios/implementation/b2b/b2b-architecture

            - title: Provisioning
              url: /architecture-scenarios/implementation/b2b/b2b-provisioning

            - title: Authentication
              url: /architecture-scenarios/implementation/b2b/b2b-authentication

            - title: Branding
              url: /architecture-scenarios/implementation/b2b/b2b-branding

            - title: Deployment Automation
              url: /architecture-scenarios/implementation/b2b/b2b-deployment

            - title: Quality Assurance
              url: /architecture-scenarios/implementation/b2b/b2b-qa

            - title: Profile Management
              url: /architecture-scenarios/implementation/b2b/b2b-profile-mgmt

            - title: Authorization
              url: /architecture-scenarios/implementation/b2b/b2b-authorization

            - title: Logout
              url: /architecture-scenarios/implementation/b2b/b2b-logout

            - title: Operations
              url: /architecture-scenarios/implementation/b2b/b2b-operations

      - title: Business to Employees
        url: /architecture-scenarios/b2e
      # - title: SAML for Regular Web Apps
      #   url: /architecture-scenarios/web-saml

      # - title: B2B + B2E
      #   url: /architecture-scenarios/b2b-b2e

      # - title: B2E
      #   url: /architecture-scenarios/b2e

      - title: Implementation Checklists
        url: /architecture-scenarios/checklists

      - title: Implementation Resources
        url: /architecture-scenarios/implementation-resources

  # - title: "Applications"
  #   url: "/applications"
  #   children:

  #     - title: Grant Types
  #       url: "/applications/concepts/application-grant-types"

  #     - title: "Available Grant Types"
  #       url: "/applications/reference/grant-types-available"

  #     - title: "Multiple Tenants"
  #       url: "/applications/concepts/multiple-tenants"

  # - title: "Authentication"
  #   url: "/application-auth/current"
  #   children:

  #     - title: "Native/Mobile Apps"
  #       url: "/flows/guides/auth-code-pkce/add-login-auth-code-pkce"

  #     - title: "Single-Page Apps"
  #       url: "/flows/guides/implicit/add-login-implicit"

  #     - title: "Regular Web Apps"
  #       url: "/flows/guides/auth-code/add-login-auth-code"

  #     - title: "Old-Current"
  #       url: "/application-auth/current"
  #       hidden: true
  #       children:
  #         - title: "Server-side App"
  #           url: "/application-auth/current/server-side-web"
  #           hidden: true

  #         - title: "Client-side App"
  #           url: "/application-auth/current/client-side-web"
  #           hidden: true

  #         - title: "Mobile App"
  #           url: "/application-auth/current/mobile-desktop"
  #           hidden: true

  #     - title: "Legacy"
  #       url: "/application-auth/legacy"
  #       hidden: true
  #       children:
  #         - title: "Server-side App"
  #           url: "/application-auth/legacy/server-side-web"
  #           hidden: true

  #         - title: "Client-side App"
  #           url: "/application-auth/legacy/client-side-web"
  #           hidden: true

  #         - title: "Mobile App"
  #           url: "/application-auth/legacy/mobile-desktop"
  #           hidden: true

  # - title: "APIs"
  #   url: "/apis"
  #   children:

  #     - title: "Overview"
  #       url: "/apis"

  #     - title: "Authorization API Index"
  #       url: "/api-auth"

  #     - title: "OIDC Adoption Guide"
  #       url: "/api-auth/tutorials/adoption"

  #     - title: "Which OAuth Flow to Use"
  #       url: "/api-auth/which-oauth-flow-to-use"

  #     - title: "APIs & Mobile Apps"
  #       url: "/flows/concepts/auth-code-pkce"

  #     - title: "APIs & Single-Page Apps"
  #       url: "/flows/concepts/implicit"

  #     - title: "APIs & Regular Web Apps"
  #       url: "/flows/concepts/auth-code"

  #     - title: "APIs & M2M Apps"
  #       url: "/flows/concepts/client-credentials"

  #     - title: "APIs & Devices"
  #       url: "/flows/concepts/device-auth"

  #     - title: "APIs & Server-side Apps"
  #       url: "/api-auth/grant/authorization-code"
  #       hidden: true

  #     - title: "APIs & Mobile Apps"
  #       url: "/api-auth/grant/authorization-code-pkce"
  #       hidden: true

  #     - title: "APIs & Client-side Apps"
  #       url: "/api-auth/grant/implicit"
  #       hidden: true

  #     - title: "APIs & CLIs"
  #       url: "/api-auth/grant/client-credentials"
  #       hidden: true

  #     - title: "APIs & Trusted Applications"
  #       url: "/api-auth/grant/password"

  #     - title: "Dynamic Client Registration"
  #       url: "/api-auth/dynamic-client-registration"

  #     - title: "Verify Access Tokens"
  #       url: "/api-auth/tutorials/verify-access-token"

  - title: "Private SaaS Deployment"
    url: "/private-saas-deployment"
    children:
      - title: Enterprise Support
        url: /onboarding/enterprise-support

      - title: Release Notes
        url: https://auth0.com/releases/
        external: true
        forceFullReload: true

      - title: Private Cloud
        url: /private-saas-deployment/private-cloud

      - title: Managed Private Cloud
        url: /private-saas-deployment/managed-private-cloud

      - title: Add-Ons for PSaaS Deployments
        url: /private-saas-deployment/add-ons

      - title: Custom Domain Migration
        url: /private-saas-deployment/custom-domain-migration

      - title: PSaaS Onboarding
        url: /private-saas-deployment/onboarding
        children:

          - title: Private Cloud Onboarding
            url: /private-saas-deployment/onboarding/private-cloud

          - title: Managed Private Cloud Onboarding
            url: /private-saas-deployment/onboarding/managed-private-cloud

  # - title: "Protocols"
  #   url: "/protocols"
  #   children:

  #     - title: "OAuth 2.0"
  #       url: "/protocols/oauth2"
  #       children:

  #       - title: "State Parameter"
  #         url: "/protocols/oauth2/oauth-state"
  #         hidden: true

  #     - title: "OpenID Connect"
  #       url: "/protocols/oidc"

  #     - title: "SAML"
  #       url: "/protocols/saml"

  #     - title: "WS-Fed"
  #       url: "/protocols/ws-fed"

  #     - title: "LDAP"
  #       url: "/protocols/ldap"

  - title: "Product Lifecycle"
    url: "/product-lifecycle"
    children:        
      - title: "Overview"
        url: "/product-lifecycle"

      - title: "Deprecation and End Of Life"
        url: "/product-lifecycle/deprecation-eol"

      - title: "Migrations"
        url: "/product-lifecycle/migrations"

  - title: "Security"
    url: "/security"
    children:

      - title: "Bulletins"
        url: "/security/bulletins"
        children:
          - title: "CVE 2018-6874"
            url: "/security/bulletins/cve-2018-6874"
            hidden: true

          - title: "CVE 2018-6873"
            url: "/security/bulletins/cve-2018-6873"
            hidden: true

          - title: "CVE 2018-7307"
            url: "/security/bulletins/cve-2018-7307"
            hidden: true

          - title: "CVE 2017-16897"
            url: "/security/bulletins/cve-2017-16897"
            hidden: true

          - title: "CVE 2017-17068"
            url: "/security/bulletins/cve-2017-17068"
            hidden: true
      - title: "Where to Store Tokens"
        url: "/security/store-tokens"
        hidden: true

      - title: "Common Threats"
        url: "/security/common-threats"
        hidden: true

      - title: "Blacklist User Attributes"
        url: "/security/blacklisting-attributes"
        hidden: true

  - title: "Data Privacy"
    url: "/compliance"
    children:
      - title: "GDPR"
        url: "/compliance/gdpr"
        children:
          - title: "Terminology"
            hidden: true
            url: "/compliance/gdpr/definitions"

          - title: "Summary"
            hidden: true
            url: "/compliance/gdpr/gdpr-summary"

          - title: "Roles and Responsibilities"
            hidden: true
            url: "/compliance/gdpr/roles-responsibilities"

          - title: "Auth0 Data Processing"
            hidden: true
            url: "/compliance/gdpr/data-processing"

          - title: "How Auth0 can help"
            url: "/compliance/gdpr/features-aiding-compliance"
            children:

              - title: "User Consent"
                hidden: true
                url: "/compliance/gdpr/features-aiding-compliance/user-consent"
                children:

                  - title: "Track Consent with Lock"
                    hidden: true
                    url: "/compliance/gdpr/features-aiding-compliance/user-consent/track-consent-with-lock"

                  - title: "Track Consent with custom UI"
                    hidden: true
                    url: "/compliance/gdpr/features-aiding-compliance/user-consent/track-consent-with-custom-ui"

              - title: "Access, correct, and erase data"
                hidden: true
                url: "/compliance/gdpr/features-aiding-compliance/right-to-access-data"

              - title: "Data Minimization"
                hidden: true
                url: "/compliance/gdpr/features-aiding-compliance/data-minimization"

              - title: "Data Portability"
                hidden: true
                url: "/compliance/gdpr/features-aiding-compliance/data-portability"

              - title: "Protect and secure user data"
                hidden: true
                url: "/compliance/gdpr/features-aiding-compliance/protect-user-data"

          - title: "Security Advice"
            hidden: true
            url: "/compliance/gdpr/security-advice-for-customers"

  - title: "Best Practices"
    url: "/best-practices"
    children:
      - title: "General Usage and Operations"
        url: "/best-practices/operations"

      - title: "Application Settings"
        url: "/best-practices/application-settings"
        hidden: true

      - title: "Connection Settings"
        url: "/best-practices/connection-settings"

      - title: "Rules"
        url: "/best-practices/rules"

      - title: "Search"
        url: "/best-practices/search-best-practices"

      - title: "Tenant Settings"
        url: "/best-practices/tenant-settings"
        hidden: true

      - title: "User Data Storage"
        url: "/best-practices/user-data-storage-best-practices"

  - title: "Support"
    url: "/support"
    children:
      - title: "Support Options"
        url: "/support"

      - title: "Support Matrix"
        url: "/support/matrix"

      - title: "SLA"
        url: "/support/sla"

      - title: "Tickets"
        url: "/support/tickets"

      - title: "Manage Subscription"
        url: "/support/subscription"

      - title: "Operational Policies"
        url: "/policies"

  - title: "Professional Services"
    url: "/services"
    children:
      - title: "Overview"
        url: "/services"

      - title: "Architectural Design Sessions"
        url: "/services/architectural-design"
        hidden: true

      - title: "Performance and Scalability"
        url: "/services/performance-scalability"
        hidden: true

      - title: "Scenario guidance"
        url: "/services/scenario-guidance"
        hidden: true

      - title: "Code Review"
        url: "/services/code-review"
        hidden: true

      - title: "Pair Programming"
        url: "/services/pair-programming"
        hidden: true

      - title: "Private Cloud reconfiguration"
        url: "/services/private-cloud-configuration"
        hidden: true

      - title: "Auth0 Introduction"
        url: "/services/auth0-introduction"
        hidden: true

      - title: "Auth0 Advanced Topics"
        url: "/services/auth0-advanced"
        hidden: true

      - title: "Private Cloud Management Workshop"
        url: "/services/private-cloud-management"
        hidden: true

## ------------------------------------------------------------
## About Auth0
## ------------------------------------------------------------

  # - title: About Auth0
  #   url: /about-auth0
  #   children:

  #     - title: Overview
  #       url: /about-auth0/overview
      
  #     - title: The Basics
  #       url: /about-auth0/the-basics
      
  #     - title: Auth0 & Data Privacy
  #       url: /about-auth0/auth0-and-data-privacy

  #     - title: Change Log
  #       external: true
  #       forceFullReload: true
  #       url: "https://auth0.com/changelog"

  - title: Auth0 Community
    external: true
    forceFullReload: true
    url: "https://community.auth0.com/"

  - title: Auth0 Blog
    external: true
    forceFullReload: true
    url: "https://auth0.com/blog/"


apis:

  - title: "Overview"
    url: "/api/info"

  - title: "Testing with Postman"
    url: "/api/postman"

  - title: Authentication API
    url: "/api/authentication"
    external: true
    forceFullReload: true

  - title: Management API
    url: "/api/management/v2/tokens"
    forceFullReload: true
    expanded: 1
    children:

      - title: API Tokens
        url: "/api/management/v2/tokens"
        forceFullReload: true
        children:
        - title: Changes
          url: "/api/management/v2/tokens-flows"

      - title: Changes in v2
        url: "/api/management/v2/changes"
        forceFullReload: true

      - title: API Explorer
        url: "/api/management/v2/"
        forceFullReload: true
        external: true

libraries:

  - title: "Overview"
    url: "/libraries"

  - title: "Auth0 Single Page App SDK"
    url: "/libraries/auth0-spa-js"
    children:

      - title: "Migrate from auth0.js"
        url: /libraries/auth0-spa-js/migrate-from-auth0js

  - title: "Lock for Web"
    url: "/libraries/lock/v11"
    children:

      - title: "Overview"
        url: "/libraries/lock/v11"

      - title: "Configuration Options"
        url: "/libraries/lock/v11/configuration"

      - title: "API Reference"
        url: "/libraries/lock/v11/api"

      - title: "UI Customization"
        url: "/libraries/lock/v11/ui-customization"

      - title: "Migration Guide"
        url: "/libraries/lock/v11/migration-guide"

      - title: "Internationalization"
        url: "/libraries/lock/v11/i18n"

      - title: "Customizing Errors"
        url: "/libraries/lock/v11/customizing-error-messages"

      - title: "Authentication Modes"
        url: "/libraries/lock/v11/authentication-modes"

  - title: "Lock for iOS"
    url: "/libraries/lock-ios/v2"
    children:

      - title: "Overview"
        url: "/libraries/lock-ios/v2"

      - title: "Styles Customization"
        url: "/libraries/lock-ios/v2/customization"

      - title: "Behavior Configuration"
        url: "/libraries/lock-ios/v2/configuration"

      - title: "Custom Fields"
        url: "/libraries/lock-ios/v2/custom-fields"

      - title: "Internationalization"
        url: "/libraries/lock-ios/v2/internationalization"

      - title: "Passwordless"
        url: "/libraries/lock-ios/v2/passwordless"

      - title: "Migration Guide"
        url: "/libraries/lock-ios/v2/migration"

  - title: "Lock for Android"
    url: "/libraries/lock-android/v2"
    children:

      - title: "Overview"
        url: "/libraries/lock-android/v2"

      - title: "Configuration Options"
        url: "/libraries/lock-android/v2/configuration"

      - title: "Custom Auth Providers"
        url: "/libraries/lock-android/v2/custom-authentication-providers"

      - title: "Android Dev Keystores"
        url: "/libraries/lock-android/v2/keystore"

      - title: "Custom Signup Fields"
        url: "/libraries/lock-android/v2/custom-fields"

      - title: "Custom Theming"
        url: "/libraries/lock-android/v2/custom-theming"

      - title: "Migration v1 to v2"
        url: "/libraries/lock-android/v2/migration-guide"

      - title: "Passwordless Auth"
        url: "/libraries/lock-android/v2/passwordless"

      - title: "Internationalization"
        url: "/libraries/lock-android/v2/internationalization"

  - title: "Lock vs. Custom UI"
    url: "/libraries/when-to-use-lock"

  - title: "Auth0 SDK for Web"
    url: "/libraries/auth0js/v9"
    children:

      - title: "Auth0.js"
        url: "/libraries/auth0js/v9"

      - title: "Migration Guide"
        url: "/libraries/auth0js/v9/migration-guide"

  - title: "Auth0 SDK for iOS"
    url: "/libraries/auth0-swift"
    children:

      - title: "Overview"
        url: "/libraries/auth0-swift"

      - title: "Database Authentication"
        url: "/libraries/auth0-swift/database-authentication"

      - title: "User Management"
        url: "/libraries/auth0-swift/user-management"

      - title: "Passwordless Authentication"
        url: "/libraries/auth0-swift/passwordless"

      - title: "Refresh Tokens"
        url: "/libraries/auth0-swift/save-and-refresh-jwt-tokens"

      - title: "TouchID"
        url: "/libraries/auth0-swift/touchid-authentication"

  - title: "Auth0 SDK for Android"
    url: "/libraries/auth0-android"
    children:

      - title: "Overview"
        url: "/libraries/auth0-android"

      - title: "Configuration"
        url: "/libraries/auth0-android/configuration"

      - title: "Database Authentication"
        url: "/libraries/auth0-android/database-authentication"

      - title: "User Management"
        url: "/libraries/auth0-android/user-management"

      - title: "Passwordless"
        url: "/libraries/auth0-android/passwordless"

      - title: "Refresh Tokens"
        url: "/libraries/auth0-android/save-and-refresh-tokens"
videos:
  - title: Learn Identity
    url: "/videos/learn-identity"
    children:

      - title: "Introduction to Identity"
        url: "/videos/learn-identity/01-introduction-to-identity"

      - title: "OpenID Connect and OAuth2"
        url: "/videos/learn-identity/02-oidc-and-oauth"

      - title: "Web Sign-In"
        url: "/videos/learn-identity/03-web-sign-in"

      - title: "Calling an API"
        url: "/videos/learn-identity/04-calling-an-api"

      - title: "Desktop and Mobile Apps"
        url: "/videos/learn-identity/05-desktop-and-mobile-apps"

      - title: "Single Page Apps"
        url: "/videos/learn-identity/06-single-page-apps"

  - title: Get Started
    url: "/videos/get-started"
    children:

      - title: "Architect: Your Tenant"
        url: "/videos/get-started/01-architecture-your-tenant"

      - title: "Provision: User Stores"
        url: "/videos/get-started/02-provision-user-stores"

      - title: "Provision: Import Users"
        url: "/videos/get-started/03-provision-import-users"

      - title: "Authenticate: How It Works"
        url: "/videos/get-started/04_01-authenticate-how-it-works"

      - title: "Authenticate: SPA Example"
        url: "/videos/get-started/04_02-authenticate-spa-example"

      - title: "Authorize: ID Tokens and Access Control"
        url: "/videos/get-started/05_01-authorize-id-tokens-access-control"

      - title: "Authorize: Get and Validate ID Tokens"
        url: "/videos/get-started/05_02-authorize-get-validate-id-tokens"

      - title: "User Profiles"
        url: "/videos/get-started/06-user-profiles"

      - title: "Brand: How It Works"
        url: "/videos/get-started/07_01-brand-how-it-works"

      - title: "Brand: Sign Up and Login Pages"
        url: "/videos/get-started/07_02-brand-signup-login-pages"

      - title: "Brand: Emails and Error Pages"
        url: "/videos/get-started/08-brand-emails-error-pages"

      - title: "Logout"
        url: "/videos/get-started/10-logout"<|MERGE_RESOLUTION|>--- conflicted
+++ resolved
@@ -297,17 +297,12 @@
 
       - title: "How to Configure Core RBAC"
         url: "/authorization/guides/how-to"
-<<<<<<< HEAD
-        children: 
-          - title: "Manage Groups"
-            url: "/authorization/guides/manage-groups"
-
-=======
-        children:
-          
->>>>>>> f42ec164
+        children:
           - title: "Manage Roles"
             url: "/authorization/guides/manage-roles"
+
+          - title: "Manage RBAC Groups"
+            url: "/authorization/guides/manage-groups"
 
           - title: "Manage RBAC Users"
             url: "/authorization/guides/manage-users"
