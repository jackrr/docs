--- conflicted
+++ resolved
@@ -18,13 +18,9 @@
 ![Rule Flow](/media/articles/rules/flow.png)
 
 1. An app initiates an authentication request to Auth0.
-1. Auth0 routes the request to an Identity Provider through a configured connection.
-1. The user authenticates successfully.
-<<<<<<< HEAD
-1. The tokens ([ID Token](/tokens/id-token) and/or [Access Token](/tokens/concepts/overview-access-tokens)) pass through the Rules pipeline and are sent to the app.
-=======
-1. The tokens ([ID Token](/tokens/id-token) and/or [Access Token](/tokens/overview-access-tokens)) pass through the Rules pipeline and are sent to the app.
->>>>>>> 0aa0f8c5
+2. Auth0 routes the request to an Identity Provider through a configured connection.
+3. The user authenticates successfully.
+4. The tokens ([ID Token](/tokens/id-token) and/or [Access Token](/tokens/concepts/overview-access-tokens)) pass through the Rules pipeline and are sent to the app.
 
 ## What can I use Rules for?
 
