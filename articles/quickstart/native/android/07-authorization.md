--- conflicted
+++ resolved
@@ -47,13 +47,9 @@
 }
 ```
 
-<<<<<<< HEAD
-Rules run every time a user authenticates. If the user has a valid `email` and the email's domain is `admin.com`, the user will be granted the `user` and `admin` roles. On any other case, the user will be granted a simple `user` role. The user's role value is saved in the id token under the `https://access.control/roles` claim, which has to be checked on the app.
-=======
 The default rules for assigning access roles are:
 * If the user's email contains `@example.com`, the user gets the admin role.
 * If the email contains anything else, the user gets the regular user role.
->>>>>>> f94dfafa
 
 ::: note
 The rule can be customized to grant the user different roles other than the ones explained here, depending on the conditions required in a project. There is a restriction on the name of the claims added to the id token which must be name-spaced (look like a URL). Read [this article](/rules/current#hello-world) for more context about Rules.
