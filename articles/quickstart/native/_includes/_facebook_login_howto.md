# Setup the “Continue with Facebook” button

## Requesting Facebook permissions
Your application is already able to sign in with Facebook. But in order to have a rich user profile, the permissions with which the `LoginButton` is set up need to be updated.

Set the requested permissions to "public_profile" and "email". This way, the user email will also be included as part of the response, provided the access request is accepted by the user.

<<<<<<< HEAD
${snippet(meta.snippets.facebookButtonPermissions)}
=======
${snippet(meta.snippets.facebook_button_permissions)}
>>>>>>> 6d0e7eab

Now, in order to kick off the authentication process with Auth0, create a new method where you will prepare the payload to be sent. 

In the sample, the method was named `performLogin`. Call this method from the login callback's `onSuccess` method, as shown below:

<<<<<<< HEAD
${snippet(meta.snippets.facebookButtonConfig)}
=======
${snippet(meta.snippets.facebook_button_config)}
>>>>>>> 6d0e7eab

# Integrate Facebook

When you sign in with Facebook at Auth0, the backend will perform some checks in the background to ensure the user is who they say they are. To achieve this, it needs to be provided with a "Session Token". 

Furthermore, if a user needs to be created on Auth0 to represent this Facebook user, it will require some of their information such as their name, last name and email. The email, if provided, can be automatically verified by the backend and marked as such on the Auth0 user profile. 

In order to obtain the Session Token and the user profile, two additional requests need to be made against the Facebook API.

## Fetch Facebook session token
Make use of the Facebook SDK's `GraphRequest` class to create a new GET request against their API using the grant type `fb_attenuate_token`. The request path is `oauth/access_token`. Set the access token received upon log in as the `fb_exchange_token` parameter, and don't forget to indicate the Facebook's app id value as the `client_id` parameter. This value comes from the Facebook Developer's dashboard and should already be in use in your application in order to have integrated Facebook Sign In successfully.

Put the logic from this step on its own method. You will be calling it later from the previously added method.

```kotlin
private fun fetchSessionToken(token: String, callback: (String?) -> Unit) {
    val params = Bundle()
    params.putString("grant_type", "fb_attenuate_token")
    params.putString("fb_exchange_token", token)
    params.putString("client_id", getString(R.string.facebook_app_id))

    val request = GraphRequest()
    request.parameters = params
    request.graphPath = "oauth/access_token"
    request.callback = GraphRequest.Callback { response ->
        if (response.error != null) {
            Log.e(TAG, "Failed to fetch session token. $\{response.error.errorMessage\}")
            callback.invoke(null)
            return@Callback
        }
        val fbSessionToken = response.jsonObject.getString("access_token")
        callback.invoke(fbSessionToken)
    }
    request.executeAsync()
}
```

## Fetch Facebook user profile
Just like in the step above, create another `GraphRequest`, this time for fetching the user profile. The path will match the Facebook's user id value taken from the Facebook login result. Set the access token received upon log in as the `access_token` parameter, and indicate the `fields` from the user profile that you'd like to obtain back in the response. These are directly tied to the Facebook `LoginButton` permissions that were configured at the begginning. When a permission is optional, the user must first consent to give access to it. For the purpose of signing up a user at Auth0, their full name and email will suffice. 

```kotlin
private fun fetchUserProfile(token: String, userId: String, callback: (String?) -> Unit) {
    val params = Bundle()
    params.putString("access_token", token)
    params.putString("fields", "first_name,last_name,email")

    val request = GraphRequest()
    request.parameters = params
    request.graphPath = userId
    request.callback = GraphRequest.Callback { response ->
        if (response.error != null) {
            Log.w(TAG, "Failed to fetch user profile: $\{response.error.errorMessage\}")
            callback.invoke(null)
            return@Callback
        }
        callback.invoke(response.rawResponse)
    }
    request.executeAsync()
}
```


# Integrate Auth0

Now that the required artifacts have been obtained you are ready to trade them for Auth0 user credentials. Before getting there, you must set up the SDK to make that last request.

## Get your application keys
Open the Auth0 dashboard at https://manage.auth0.com/. Go to the "Applications" section and select the existing application in which you had enabled "Sign in with Facebook". If you need help with this step, make sure to check the requirements listed at the top of this article.

Take the **Domain** and **Client ID** values from the application settings page. These are required by the SDK to properly initialize and communicate against Auth0.

Go ahead and create two new resources in your Android application's `strings.xml` file to store them. The name of the keys must match the ones used below:

```xml
<resources>
    <string name="com_auth0_domain">{{TENANT}}</string>
    <string name="com_auth0_client_id">{{CLIENT_ID}}</string>
</resources>
```

## Install the Auth0 SDK
In your Android application, add this line to the `app/build.gradle` file

```gradle
dependencies {
    implementation 'com.auth0.android:auth0:1.+'
}
```

If your application does not plan to make use of the Web Authentication module provided by the SDK, you will need to remove the unused activity from the `AndroidManifest.xml` file to prevent Manifest Placeholder issues. That can be achieved by adding an activity declaration and annotating it with `tools:node="remove"`.

```xml
<application>
<!-- Add the activity declaration line below -->
  <activity
    android:name="com.auth0.android.provider.AuthenticationActivity"
  tools:node="remove" />
  
</application>
```

However, if you do plan to support Web Authentication, head over [here](https://auth0.com/docs/libraries/auth0-android#authentication-via-universal-login) to learn how to declare the Manifest Placeholders.

Now is time to run the Gradle Sync task in order to refresh the project and its dependencies.<|MERGE_RESOLUTION|>--- conflicted
+++ resolved
@@ -5,21 +5,13 @@
 
 Set the requested permissions to "public_profile" and "email". This way, the user email will also be included as part of the response, provided the access request is accepted by the user.
 
-<<<<<<< HEAD
-${snippet(meta.snippets.facebookButtonPermissions)}
-=======
 ${snippet(meta.snippets.facebook_button_permissions)}
->>>>>>> 6d0e7eab
 
 Now, in order to kick off the authentication process with Auth0, create a new method where you will prepare the payload to be sent. 
 
 In the sample, the method was named `performLogin`. Call this method from the login callback's `onSuccess` method, as shown below:
 
-<<<<<<< HEAD
-${snippet(meta.snippets.facebookButtonConfig)}
-=======
 ${snippet(meta.snippets.facebook_button_config)}
->>>>>>> 6d0e7eab
 
 # Integrate Facebook
 
