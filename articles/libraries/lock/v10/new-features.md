---
section: libraries
title: New Features in Lock 10
description: Describes the new features introduced at Lock v10
toc: true
---
# New Features in Lock 10

<<<<<<< HEAD
<%= include('../../../_includes/_version_warning_lock') %>

## Custom Sign Up Fields
=======
## Custom sign up fields
>>>>>>> 4b61148c

You can add input fields to the sign up form with the new option `additionalSignUpFields`.

```js
var lock = new Auth0Lock(
  '${account.clientId}',
  '${account.namespace}',
  {
    additionalSignUpFields: [{
      name: "address",                              // required
      placeholder: "enter your address",            // required
      icon: "https://example.com/address_icon.png", // optional
      prefill: "street 123",                        // optional
      validator: function(value) {                  // optional
        // only accept addresses with more than 10 chars
        return value.length > 10;
      }
    }] // more fields could be specified
  });
```

If the possible values for the field are predefined, you can add a field with the `"select"` `type`.

```js
var lock = new Auth0Lock(
  '${account.clientId}',
  '${account.namespace}',
  {
    additionalSignUpFields: [{
      type: "select",                                       // required
      name: "location",                                     // required
      placeholder: "choose your location",                  // required
      options: [                                            // required
        {value: "us", label: "United States"},
        {value: "fr", label: "France"},
        {value: "ar", label: "Argentina"}
      ],
      prefill: "us",                                        // optional
      icon: "https://example.com/assests/location_icon.png" // optional
    }]
  },
  function(error, result) {
    // handle auth
});
```

The `options` and `prefill` properties can also be functions, which is useful when you need to make a request to obtain their values.

```js
var lock = new Auth0Lock(
  '${account.clientId}',
  '${account.namespace}',
  {
    additionalSignUpFields: [{
      type: "select",                                       // required
      name: "location",                                     // required
      placeholder: "choose your location",                  // required
      options: function(cb) {                               // required
        // obtain options, in case of error you call cb with the error in the
        // first arg instead of null
        cb(null, options);
      },
      prefill: function(cb) {                               // optional
        // obtain prefill, in case of error you call cb with the error in the
        // first arg instead of null
        cb(null, prefill);
      },
      icon: "https://example.com/assests/location_icon.png" // optional
    }]
  },
  function(error, result) {
    // handle auth
});
```

## Custom avatar provider

By default, [Gravatar](http://gravatar.com/) is used to fetch the user avatar and display name, but you can obtain them from anywhere with the `avatar` option.

```js
var lock = new Auth0Lock(
  '${account.clientId}',
  '${account.namespace}',
  {
    avatar: {
      url: function(email, cb) {
        // Obtain the avatar url for the email input by the user, Lock
        // will preload the image it before displaying it.
        // Note that in case of an error you call cb with the error in
        // the first arg instead of `null`.
        var url = obtainAvatarUrl(email);
        cb(null, url);
      },
      displayName: function(email, cb) {
        // Obtain the display name for the email input by the user.
        // Note that in case of an error you call cb with the error in
        // the first arg instead of `null`.
        var displayName = obtainDisplayName(email);
        cb(null, displayName);
      }
    }
  }
);
```

If you don't want to display an avatar pass `null`.

```js
var lock = new Auth0Lock(
  '${account.clientId}',
  '${account.namespace}',
  {
    avatar: null
  }
);
```

## Prefilled fields

It is now possible to fill the user's email and/or username input if you know them beforehand with the `prefill` option.

```js
var lock = new Auth0Lock(
  '${account.clientId}',
  '${account.namespace}',
  {
    prefill: {
      email: "someone@example.com",
      username: "someone"
    }
  }
);
```

## Authentication options

Authentication options have been grouped in their own namespace.

```js
var lock = new Auth0Lock(
  '${account.clientId}',
  '${account.namespace}',
  {
    auth: {
      params: {name: "value"},
      redirect: true,
      redirectUrl: window.location.href
      responseType: "token",
      sso: true
    }
  }
);
```

## Initial screen

You may now choose the screen that will be first displayed when Lock is shown with the `initialScreen` option. The following are valid values:

* `login` (default);
* `forgotPassword`;
* `signUp`;

```js
var lock = new Auth0Lock(
  '${account.clientId}',
  '${account.namespace}',
  {
    initialScreen: "signUp" // "login" or "forgotPassword"
  }
);
```

## Theme options

Theme options have been grouped in their own namespace.

```js
var lock = new Auth0Lock(
  '${account.clientId}',
  '${account.namespace}',
  {
    theme: {
      logo: "https://example.com/icon.png",
      primaryColor: "#ec4889"
    }
  }
);
```

## Sign up Terms and Conditions

You can ask the user to accept the terms and conditions by clicking a checkbox input before signing up with the `mustAcceptTerms` option.

```js
var lock = new Auth0Lock(
  '${account.clientId}',
  '${account.namespace}',
  {
    languageDictionary: {
      signUpTerms: "I agree to the <a href='/terms' target='_new'>terms of service</a> and <a href='/privacy' target='_new'>privacy policy</a>."
    },
    mustAcceptTerms: true
  }
);
```<|MERGE_RESOLUTION|>--- conflicted
+++ resolved
@@ -6,13 +6,9 @@
 ---
 # New Features in Lock 10
 
-<<<<<<< HEAD
 <%= include('../../../_includes/_version_warning_lock') %>
 
-## Custom Sign Up Fields
-=======
 ## Custom sign up fields
->>>>>>> 4b61148c
 
 You can add input fields to the sign up form with the new option `additionalSignUpFields`.
 
