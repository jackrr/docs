---
section: libraries
toc: true
title: Lock 10 for Web
description: A widget that provides a frictionless login and signup experience for your web apps.
img: media/articles/libraries/lock-web.png
---
# Lock 10 for Web

Lock is an embeddable login form, [configurable to your needs][lock-configuration] and ready for use on web apps. It enables you to easily add social identity providers to Lock, allowing your users to login seamlessly using any provider they want.

::: note
Check out the [Lock repository](https://github.com/auth0/lock) on GitHub.
:::

::: note
Lock is also available for use within Auth0's [Hosted Login Page](/hosted-pages/login), which is the simplest and most secure method to authenticate users for your applications.
:::

## Lock 10 Installation

You can install Lock 10 via several methods. Select any of the following installation sources that best suit your environment and application.

### Installation Sources

Install via [npm](https://npmjs.org):

```sh
npm install auth0-lock
```

Install via [bower](http://bower.io):

```sh
bower install auth0-lock
```

Include via our CDN (with the latest minor and patch release numbers from the [Lock Github repository](https://github.com/auth0/lock/releases)):

```html
<script src="${lock_urlv10}"></script>
```

::: note
It is recommended that production applications use a specific patch version, or at the very least a specific minor version. Regardless of the method by which Lock is included, the recommendation is that the version should be locked down and only manually updated, to ensure that those updates do not adversely affect your implementation. Check the [GitHub repository](https://github.com/auth0/lock/releases) for a current list of releases.
:::

### Mobile

If you are targeting mobile audiences, Auth0 recommends that you add the following meta tag to your application's `head`:

```html
<meta name="viewport" content="width=device-width, initial-scale=1"/>
```

### Bundling Dependencies

If you are using browserify or webpack to build your project and bundle its dependencies, after installing the `auth0-lock` module, you will need to bundle it with all its dependencies. Examples are available for [Browserify][example-browserify] and [webpack][example-webpack].

## Usage

### 1. Initializing Lock

<<<<<<< HEAD
First, you'll need to initialize a new `Auth0Lock` object, and provide it with your Auth0 client ID (the unique client ID for each Auth0 client app, which you can get from the [Dashboard](${manage_url})) and your Auth0 domain (for example, `yourname.auth0.com`).
=======
First, you'll need to initialize a new `Auth0Lock` object, and provide it with your Auth0 client ID (the unique client ID for each Auth0 client app, which you can get from the [management dashboard](${manage_url})) and your Auth0 domain (for example, `yourname.auth0.com`).
>>>>>>> a42715b2

```js
// Initializing Auth0Lock
var lock = new Auth0Lock(
  '${account.clientId}',
  '${account.namespace}'
);
```

### 2. Authenticating and Getting User Info

Next, listen using the `on` method for the `authenticated` event. When the event occurs, use the `accessToken` which was received to call the `getUserInfo` method and acquire the user's profile information (as needed). You can also save the token or profile to `localStorage` for later use.

```js
// Listening for the authenticated event
lock.on("authenticated", function(authResult) {
  // Use the token in authResult to getUserInfo() and save it to localStorage
  lock.getUserInfo(authResult.accessToken, function(error, profile) {
    if (error) {
      // Handle error
      return;
    }

    document.getElementById('nick').textContent = profile.nickname;

    localStorage.setItem('accessToken', authResult.accessToken);
    localStorage.setItem('profile', JSON.stringify(profile));
  });
});
```

You can then manipulate page content and display profile information to the user (for example, displaying their name in a welcome message).

```html
 <h2>Welcome <span id="nick" class="nickname"></span></h2>
```

::: note
Note that if you are storing the user profile, you will want to `JSON.stringify` the profile object and then, when using it later, `JSON.parse` it, because it will need to be stored in `localStorage` as a string rather than a JSON object.
:::

### 3. Showing Lock

Here you're showing the Lock widget after the user clicks a login button; you can just as easily show Lock automatically when arriving at a page by just using `lock.show();` on page load.

This will show the Lock widget, and paired with the above, you're now ready to handle logins!

```js
document.getElementById('btn-login').addEventListener('click', function() {
  lock.show();
});
```

## Cross-Origin Authentication

Embedding Lock within your application, rather than using the [Hosted Login Page](/hosted-pages/login), requires [cross-origin authentication](/cross-origin-authentication). In order to use embedded Lock v10 via cross-origin authentication, you must set the [oidcconformant](/libraries/lock/v10/configuration#oidcconformant-boolean-) option to `true`.

## Browser Compatibility

Browser compatibility is ensured for **Chrome**, **Safari**, **Firefox** and **IE >= 10**. Auth0 currently uses [zuul](https://github.com/defunctzombie/zuul) along with [Saucelabs](https://saucelabs.com) to run integration tests on each push.

## More Examples

The below widget displays brief examples of implementing Auth0 in several ways: Lock as a modal "popup" widget, Lock embedded inline in a div, Lock Passwordless, a custom UI with [Auth0.js](/libraries/auth0js), and a simple link using the API.

<%= include('../../../_includes/_lock-sdk') %>

## Next Steps

This document has shown how to use Lock 10 within a Single Page Application (SPA). Take a look at the following resources to see how Lock can be used with other kinds of web apps, or how it can be customized for your needs:

::: next-steps
* [Lock v10 API Reference][lock-api]
* [Lock Configuration Options][lock-configuration]
* [Lock UI Customization][ui-customization]
:::

<!--vars-->

[auth0-main]: https://auth0.com
[playground-url]: http://auth0.github.com/playground
[new-features]: /libraries/lock/v10/new-features
[example-browserify]: https://github.com/auth0/lock/tree/master/examples/bundling/browserify
[example-webpack]: https://github.com/auth0/lock/tree/master/examples/bundling/webpack
[display-modes]: /libraries/lock/v10/customization#container
[development-notes]: https://github.com/auth0/lock
[release-process]: https://github.com/auth0/lock
[sending-authentication-parameters]: /libraries/lock/v10/sending-authentication-parameters

[getting-started]: /libraries/lock#lock-10-installation
[lock-configuration]: /libraries/lock/v10/configuration
[ui-customization]: /libraries/lock/v10/ui-customization
[lock-api]: /libraries/lock/v10/api
[lock-auth0js]: /libraries/lock/v10/auth0js
[lock-issues]: /libraries/lock/v10/issues
[migration-guide]: /libraries/lock/v10/migration-guide
[i18n-notes]: /libraries/lock/v10/i18n
[popup-mode]: /libraries/lock/v10/popup-mode<|MERGE_RESOLUTION|>--- conflicted
+++ resolved
@@ -61,11 +61,7 @@
 
 ### 1. Initializing Lock
 
-<<<<<<< HEAD
-First, you'll need to initialize a new `Auth0Lock` object, and provide it with your Auth0 client ID (the unique client ID for each Auth0 client app, which you can get from the [Dashboard](${manage_url})) and your Auth0 domain (for example, `yourname.auth0.com`).
-=======
 First, you'll need to initialize a new `Auth0Lock` object, and provide it with your Auth0 client ID (the unique client ID for each Auth0 client app, which you can get from the [management dashboard](${manage_url})) and your Auth0 domain (for example, `yourname.auth0.com`).
->>>>>>> a42715b2
 
 ```js
 // Initializing Auth0Lock
