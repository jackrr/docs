---
title: Implementation Resources
description: Learn about all the resources Auth0 provides to help you with your architecture implementation.
toc: true
topics:
    - architecture
    - api-auth
    - sample-code
    - sdks
    - documentation
    - guides
    - quickstarts
contentType: 
    - concept
useCase:
  - get-started
  - implementation
  - learning
  - testing
  - run-sample-code
  - get-help
  - enter-support-ticket
---
# Implementation Resources

Auth0 provides a wealth of services to assist you. This page lists the resources available to you, by category. 

The objective of this list is to provide awareness of the resources available and help you engage most effectively with Auth0.

## Get started

The following resources are designed to help you quickly learn the basics of Auth0.

### Getting Started resources 

An [overview of Auth0](/getting-started), the Auth0 Dashboard, and common terms used for components of the Auth0 service. This page is useful for a broad understanding of Auth0 as well as terms you might hear when working with Auth0 staff or reading documentation. 

### Architecture scenarios 

Descriptions of [common architecture scenarios](/architecture-scenarios) and how to solve them with Auth0, including tutorials for implementing common architecture patterns such as a Single Page Application calling an API. The high-level descriptions will be useful for architects and the tutorials will be helpful for development teams.

### Implementation Guides 

[Guides and conceptual information](/topics/guides) for commonly used features such as user management and multi-factor authentication. This information will be useful for architects and developers alike.

### Blog post on how to have a good identity project 

A description of [typical and atypical requirements](https://auth0.com/blog/how-to-have-a-successful-idm-project/) to help you identify up front everything that may apply to your project.

## Learn

Auth0 provides numerous tutorials, guides, white papers, and blog posts with both learning and quick reference checks in mind.

### Documentation Pages

Auth0 provides [documentation}(https://auth0.docs) on this site that covers a wealth of topics. You can browse through the navigation, or do a search in your favorite browser for "Auth0 *topic of interest*" to quickly find content on a topic. Documentation covers architectural guidance, product documentation, API documentation, Extensibility Patterns and samples

### Feature descriptions and white papers

The [Auth0 Learn](https://auth0.com/learn/) site features short descriptions of features, industry case studies and reference white papers. This site is useful to get a quick overview of Auth0 features and business value of each and will be helpful for project owners as well as architects and developers.

### Blog posts 

[Blog posts](https://auth0.com/blog/) by experts on a variety of topics - from time-honored advice to breaking news in the identity space. Many blog posts are oriented toward architects and developers.

## Run sample code

Once your development team is ready to build, Auth0 provides many sample programs, SDKs, and libraries to speed your project along.

<<<<<<< HEAD
* [**Quickstarts**](/quickstarts)
=======
* [**Quickstarts**0](/quickstarts)
>>>>>>> 2faa6023
  Auth0 provides a rich array of quickstarts - small sample programs that demonstrate how to do the key features you’ll want to implement in your program such as authentication, session management, profile updates and logout to name a few of the examples available. The quickstarts will give developers a head start on understanding how to integrate applications with Auth0.

* [**Libraries and SDKs**](/libraries)
  Auth0 provides an extensive set of libraries and SDKs to support those developing custom applications by abstracting many of the details of the identity protocols for you. The libraries and SDKs will greatly simplify the work of developers to adopt OIDC and OAuth in your programs and integrate with Auth0.

### SDKs

Auth0 provides an [Auth0 SDK](/libraries) for numerous languages and frameworks to simplify your development and integration with Auth0. There is also a Lock library which provides a login widget across several platforms including iOS and Android mobile platforms.

### Management API 

The [Management API](/api/management/v2 ) allows you to manage objects, configuration and settings within Auth0. Developers will find the Management API Explorer useful to test out the management API before coding API calls into your application or to quickly manipulate individual objects on an ad-hoc basis.

### Authentication API

The [Authentication API](/api/authentication) supports authentication and authorization via the OIDC, OAuth, and SAML protocols. The Authentication API explorer allows you to experiment with the Authentication API.  Developers can quickly experiment with and test API calls before coding them into your applications.

## Try things quickly

Auth0 provides **TRY** capabilities and API explorers to help you quickly test out a feature or API.

Throughout Auth0, you will find a **TRY** capability that enables you to quickly try out a feature.  These are provided for connections, rules, hooks, and email templates. You’ll see a **TRY** button or link or a triangle icon button.

### Authentication API Explorer 

The [Authentication API Explorer](/api/authentication#introduction) allows you to experiment with Authentication calls.  This lets you quickly test them out before coding them into your applications.

### Management API Explorer 

The [Management API Explorer](/api/management/v2) allows you to experiment with calls to the management API to manage objects, configuration and settings within Auth0. You can use this to test out the management API before coding API calls into your application or to quickly manipulate individual objects on an ad-hoc basis.

### Postman collection 

For fans of postman - there are [postman collections](/api/postman) for the Auth0 APIs. This provides another way to quickly try out API calls.

## Get help

### Auth0 Community forum

The [Auth0 Community forum](https://community.auth0.com/) provides a way to connect with the world of Auth0 via Auth0 posts, FAQs, and Q&A within the community. Architects and developers will find this a valuable source of information for learning and connecting with others as well as getting help on issues.

### Support Center 

The [Auth0 Support Center](https://support.auth0.com/) allows you to view and manage your subscription, tenants, file or view support requests, run an automated production check on a tenant, and view compliance information. Paying customers will find the support center a valuable resource if an issue or question cannot be solved by docs or by searching the forum.

* [**Create support case**](https://auth0.com/docs/support/tickets): Documentation on how to file a support case if you need help

* [**Support Plans and Service Level Agreements available**](support#defect-responses): Description of the multiple levels of support available for purchase

* [**Troubleshooting tips**](/onboarding/enterprise-support#what-to-check-before-logging-an-issue) and [**Information to provide in a support case**](/onboarding/enterprise-support#information-to-provide-when-logging-an-issue): Advice to help your development and support team get to the bottom of issues

### Supported versions 

Clarity on the [supported versions](/support/matrix) of SDKs, Browsers and languages. Architects and developers should use this to ensure your project uses supported languages, libraries and SDKs.

### Feedback portal

You may file [product feedback](https://auth0.com/feedback) suggestions via the above feedback portal or via the support center for better visibility of what you’ve filed over time. Architects and developers can use this site to provide feedback on the Auth0 product for consideration as enhancements in the future.

### Professional Services

Our world-wide [professional services team](/services) is ready to help speed your project to success. Project owners will find this useful for learning how Auth0 identity experts can help accelerate your project or fill in any temporary skill gaps.

## Set up operations

### Pre-launch advice and production check 

Tips and tools to help you plan for your launch are available in our [Prelaunch Advice](/pre-deployment) and [Production Check](/docs/pre-deployment/how-to-run-test). Project managers as well as the development and operations teams should go through these resources to leverage advice for a smooth launch.

### Operational policies 

Familiarize yourself with [policies](/policies) so you know the lead times for operational requests. The policies are useful for an entire team, but project owners and operations teams especially should be aware of Auth0 operational policies.

### Status Dashboard 

Our [Status Dashboard](http://status.auth0.com/) provides status on Auth0 availability and the ability to subscribe to status updates. Although rare, if there is a service interruption, Auth0 conducts a root cause analysis and publishes the results on this site as well. Operations and support teams should be familiar with how to check the Auth0 status.

### Monitoring endpoints for Auth0

Information on [monitoring endpoints](/monitoring/how-to-monitor-auth0) made available by Auth0 that you can integrate into your monitoring infrastructure. This information will be of particular use for operations teams and project owners.

### Log data

[Log data](/logs) made available by Auth0 includes information on log data retention and tools for exporting log data to external analytical tools for analysis and long-term data retention. This information will be useful for developers and operations teams as well as compliance teams interested in data retention.

### Announcements 

From time to time, Auth0 may need to send important [announcements](/architecture-scenarios/implementation/b2c/b2c-operations#notifications). These announcements about your service will be sent to your Auth0 dashboard and depending on the severity of the announcement, via email to the registered Auth0 Dashboard Admins. You should make a regular practice of logging in to the dashboard and checking the bell icon at the top for any important notices.

## Satisfy privacy, security, and compliance needs

Information on Auth0’s privacy policy, security policy, compliance certifications achieved and how Auth0 can help you with your compliance needs. This information will be useful for project owners as well as security, privacy teams and procurement teams.

* [Privacy Policy](https://auth0.com/privacy)
* [Security and Compliance](https://auth0.com/security/)
* [GDPR and Compliance Frameworks](/compliance)<|MERGE_RESOLUTION|>--- conflicted
+++ resolved
@@ -67,11 +67,7 @@
 
 Once your development team is ready to build, Auth0 provides many sample programs, SDKs, and libraries to speed your project along.
 
-<<<<<<< HEAD
 * [**Quickstarts**](/quickstarts)
-=======
-* [**Quickstarts**0](/quickstarts)
->>>>>>> 2faa6023
   Auth0 provides a rich array of quickstarts - small sample programs that demonstrate how to do the key features you’ll want to implement in your program such as authentication, session management, profile updates and logout to name a few of the examples available. The quickstarts will give developers a head start on understanding how to integrate applications with Auth0.
 
 * [**Libraries and SDKs**](/libraries)
