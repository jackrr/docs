--- conflicted
+++ resolved
@@ -38,15 +38,6 @@
     // Initialize and render `TutorialNavigator`
     var TutorialNavigator = require('tutorial-navigator');
     var tutorial = new TutorialNavigator({
-<<<<<<< HEAD
-      docsDomain:      '',
-      apptypes:        @@JSON.stringify(quickstart.apptypes)@@,
-      clientplatforms: @@JSON.stringify(quickstart.clientPlatforms)@@,
-      hybridplatforms: @@JSON.stringify(quickstart.hybridPlatforms)@@,
-      nativeplatforms: @@JSON.stringify(quickstart.nativePlatforms)@@,
-      serverplatforms: @@JSON.stringify(quickstart.serverPlatforms)@@,
-      serverapis:      @@JSON.stringify(quickstart.serverApis)@@
-=======
       docsDomain:      document.location.origin + BASE_URL,
       apptypes:        ${JSON.stringify(quickstart.apptypes)},
       clientplatforms: ${JSON.stringify(quickstart.clientPlatforms)},
@@ -54,7 +45,6 @@
       nativeplatforms: ${JSON.stringify(quickstart.nativePlatforms)},
       serverplatforms: ${JSON.stringify(quickstart.serverPlatforms)},
       serverapis:      ${JSON.stringify(quickstart.serverApis)}
->>>>>>> fc0810b3
     });
 
     function eqlPath (url) {
