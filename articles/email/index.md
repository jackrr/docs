---
url: /email
---

::: warning-banner
Auth0's email provider will no longer be supported for use in a production environment. You can use our built-in email service for test purposes but you must switch to an Auth0-supported [third-party service](/email/providers) ([Amazon SES](https://aws.amazon.com/ses/), [Mandrill](https://www.mandrill.com/signup/) or [Sendgrid](https://sendgrid.com/pricing)) or a [custom provider](/email/custom) before moving your apps to production.
:::

# Emails in Auth0

You can use Auth0 built-in email services to communicate with your users to: 

* validate email addresses at sign up;
* confirm password change requests.

<<<<<<< HEAD
=======
> Auth0's email provider will no longer be supported for use in a production environment. You can use our built-in email service for testing but you must switch to an Auth0-supported [third-party service](/email/providers) ([Amazon SES](https://aws.amazon.com/ses/), [Mandrill](https://www.mandrill.com/signup/) or [SendGrid](https://sendgrid.com/pricing)) or a [custom provider](/email/custom) when moving your apps to production.

>>>>>>> 7281fb21
The [Emails](${uiURL}/#/emails) dashboard allows you to customize your emails with markdown templates and macros, which can include references to the context of the current application or user.

![](/media/articles/email/index/emails-fields.png)

## Configuring *From*, *Subject* and *Redirect To*

For each type of email, you can customize the **From Address**, the **Subject**, the **URL Lifetime**, and the **Redirect To** URL.

### *From Address*

Users will see the sender's address in the **From Address** field when receiving an email from Auth0.

If you do not configure a **From Address** for your emails:

* Your emails will be sent from `no-reply@auth0.com` if you do not use a customized email template.
* Your emails will be sent from the email address of the first owner of your Auth0 account if you are using customized email templates.

**NOTE:** For security purposes, you may not send customized emails from any `@auth0.com` address. If you are an appliance user, you may configure a similar domain blacklist.

The **From Address** field supports the following macros:

* `{application.name}`
* `{connection.name}`

You can use these macros to set the display name of the **From Address** to something that relates to the application for which the user signed up. For example, the field could display `{application.name} <support@fabrikamcorp.com>`, as opposed to simply `<support@fabrikamcorp.com>`.

You must add the [Sender Policy Framework (SPF)](http://en.wikipedia.org/wiki/Sender_Policy_Framework) and [DomainKeys Identified Mail (DKIM)](http://en.wikipedia.org/wiki/DKIM) DNS records to your domain's zone file to allow Auth0 to send digitally-signed emails on your behalf. Without these records, the emails may end up in your users' junkmail folders. Additionally, your users may see the following as the **From Address**:

`MyApp support@mail128-21.atl41.mandrillapp.com on behalf of MyApp support@fabrikamcorp.com`

#### SPF Configuration

You can configure the SPF by adding a TXT record to your domain's zone file. You should set the host name to `@`, or leave it empty, depending on the provider. If this is the first time you are setting up an SPF record, you will need to declare it as follows:

```text
v=spf1 include:spf.auth0.com ~all
```

If you are already sending emails from this domain and would like to add the Auth0 domain to the SPF configuration, append the domain to your existing definition:

```text
v=spf1 include:outlook.com include:spf.auth0.com ~all
```

#### DKIM Configuration

The DKIM configuration is configured by adding a TXT record to your domain's zone file. This domain should be the one you use to send emails. You must set the host name for this record to:

```text
mandrill._domainkey
``` 

and the value to:

```text
v=DKIM1; k=rsa; p=MIGfMA0GCSqGSIb3DQEBAQUAA4GNADCBiQKBgQCrLHiExVd55zd/IQ/J/mRwSRMAocV/hMB3jXwaHH36d9NaVynQFYV8NaWi69c1veUtRzGt7yAioXqLj7Z4TeEUoOLgrKsn8YnckGs9i3B3tVFB+Ch/4mPhXWiNfNdynHWBcPcbJ8kjEQ2U8y78dHZj1YeRXXVvWob2OaKynO8/lQIDAQAB;
```

### Subject

You can use the following macros with the **Subject** field:

* `{application.name}`
* `{connection.name}`
* `{user.email}`

If the **Subject** field is empty, Auth0 will auto-populate this text depending on what type of email you're sending. For example, one subject line might be "*Verify your email.*"

### Redirect To

You can redirect users to a specific page on the *Allowed Callback URL* using the following:

`{application.callback_domain}/result_page`

If your application has multiple *Allowed Callback URL*s configured, Auth0 will use the first URL listed.

### URL Lifetime

The **Verification Email** and **Change Password Confirmation Email** contain links which allow users to verify their email address when signing up, or confirm their password change, respectively.

You can modify the lifetime of this link for security purposes. By default, the lifetime is 432000 seconds (which is equivalent to five days).

If users click on an expired link and a **Redirect To** URL is configured, they will be redirected to the configured **Redirect To** URL. The following text will be appended to the querystring:

```text
http://myapplication.com/my_page/?email=john%contoso.com&message=Access%20expired&success=false
```

## Email Templates

### Verification Email

When users sign up or log in for the first time, they will be sent a verification email. Clicking on the verification link in the email sets the 'email verified' property of their user profile to `true`.

The following macros are available in the **Verification Email** template:

* `{application.name}`
* `{connection.name}`
* `{user.email}`

If you configure a **Redirect To** URL, the user will be directed to this URL after clicking the verification link. The following will be appended to the querystring:

```text
http://myapplication.com/my_page/?email=john%40contoso.com&message=Your%20email%20was%20verified.%20You%20can%20continue%20using%20the%20application.&success=true
```

### Welcome Email

Once a user verifies their email address, they will receive a **Welcome Email**. If you turn off the **Verification Email** feature, the **Welcome Email** will be sent to the user when they sign up (or login for the first time).

The following macros are available in the **Welcome Email** template:

* `{application.name}`
* `{connection.name}`
* `{user.email}`

### Change Password Confirmation Email

If a user requests a password change, they will receive a **Change Password Confirmation Email**. Until the user clicks the verification link contained in the email, the password will remain unchanged.

The following macros are available in the **Change Password Confirmation** email template:

* `{application.name}`
* `{connection.name}`
* `{user.email}`

If you configure a **Redirect To** URL, the user will be directed to this URL after clicking the verification link. The following will be appended to the querystring sent:

```text
http://myapplication.com/my_page/?success=true&message=You%20can%20now%20login%20to%20the%20application%20with%20the%20new%20password.
```

### Blocked Account Email

If a user attempts and fails to log in ten or more times from a specific IP address, the user's account becomes locked and they will receive a **Blocked Account** email. Once the user receives this email, they will not be able to log in from that IP address again until they click on the link contained in the email.

If the user successfully logs in before they exhaust their ten allowed attempts, the counter is reset.

The following macros are available in the **Blocked Account Email** template:

* `user.source_ip`
* `user.city`
* `user.country`
* `application.name`
* `connection.name`

## Email Limits

The Auth0 shared email provider restricts your account from sending more than ten emails per minute, regardless of email type. Additionally, your ability to send email from your account may be reduced (or even temporarily blocked) if your emails result in high bounce rates.

If these restrictions are problematic, you may configure your own email provider for use with Auth0. You may also wish to configure your own email provider if you:

* want guaranteed delivery;
* anticipate exceeding the shared email limits;
* want direct access to email logs;
* want greater control over the email server (for example, to change the IP address from where your emails are sent).

For more information on setting up your own email provider, please consult the following resources:

* [Use your own SMTP Email Provider](/email/providers)
* [Custom Email Handling](/email/custom)<|MERGE_RESOLUTION|>--- conflicted
+++ resolved
@@ -2,22 +2,17 @@
 url: /email
 ---
 
-::: warning-banner
-Auth0's email provider will no longer be supported for use in a production environment. You can use our built-in email service for test purposes but you must switch to an Auth0-supported [third-party service](/email/providers) ([Amazon SES](https://aws.amazon.com/ses/), [Mandrill](https://www.mandrill.com/signup/) or [Sendgrid](https://sendgrid.com/pricing)) or a [custom provider](/email/custom) before moving your apps to production.
+::: panel-danger
+Auth0's email provider will no longer be supported for use in a production environment. You can use our built-in email service for test purposes but you must switch to an Auth0-supported [third-party service](/email/providers) ([Amazon SES](https://aws.amazon.com/ses/), [Mandrill](https://www.mandrill.com/signup/) or [SendGrid](https://sendgrid.com/pricing)) or a [custom provider](/email/custom) before moving your apps to production.
 :::
 
 # Emails in Auth0
 
 You can use Auth0 built-in email services to communicate with your users to: 
 
-* validate email addresses at sign up;
+* validate user email addresses at sign up;
 * confirm password change requests.
 
-<<<<<<< HEAD
-=======
-> Auth0's email provider will no longer be supported for use in a production environment. You can use our built-in email service for testing but you must switch to an Auth0-supported [third-party service](/email/providers) ([Amazon SES](https://aws.amazon.com/ses/), [Mandrill](https://www.mandrill.com/signup/) or [SendGrid](https://sendgrid.com/pricing)) or a [custom provider](/email/custom) when moving your apps to production.
-
->>>>>>> 7281fb21
 The [Emails](${uiURL}/#/emails) dashboard allows you to customize your emails with markdown templates and macros, which can include references to the context of the current application or user.
 
 ![](/media/articles/email/index/emails-fields.png)
