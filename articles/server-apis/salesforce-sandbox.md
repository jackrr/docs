---
title: Salesforce (Sandbox) API Tutorial
name: Salesforce (sandbox)
thirdParty: true
alias:
  - salesforce
<<<<<<< HEAD
image: /media/addons/salesforce_sandbox_api.svg
lodash: true
=======
image: //auth0.com/lib/saas-collection/img/salesforce.png
>>>>>>> fc0810b3
tags:
  - quickstart
---
${include('./_thirdPartyApi')}

### Additional information

Auth0 supports both the __production__ connection to Salesforce and the __Sandbox__, the only difference being the endpoints hosted by Salesforce: `https://login.salesforce.com` and `https://test.salesforce.com` respectively.

> Under the hood, Auth0 uses [OAuth 2.0 JWT Bearer Token Flow](https://help.salesforce.com/HTViewHelpDoc?id=remoteaccess_oauth_jwt_flow.htm&language=en_US) to obtain an `access_token`. All details of construction of the right JWT are taken care of by Auth0.

![](https://docs.google.com/drawings/d/1aTHLCUPT4fCOXgX6fvUpxJdzd_rH_VzayBkLwLkwOBk/pub?w=784&amp;h=437)<|MERGE_RESOLUTION|>--- conflicted
+++ resolved
@@ -4,12 +4,7 @@
 thirdParty: true
 alias:
   - salesforce
-<<<<<<< HEAD
 image: /media/addons/salesforce_sandbox_api.svg
-lodash: true
-=======
-image: //auth0.com/lib/saas-collection/img/salesforce.png
->>>>>>> fc0810b3
 tags:
   - quickstart
 ---
