--- conflicted
+++ resolved
@@ -8,12 +8,7 @@
   - node.js
 languages:
   - Javascript
-<<<<<<< HEAD
 image: /media/platforms/node.png
-lodash: true
-=======
-image: //auth0.com/lib/platforms-collection/img/node.png
->>>>>>> fc0810b3
 tags:
   - quickstart
 snippets:
