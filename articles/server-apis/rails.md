--- conflicted
+++ resolved
@@ -9,12 +9,7 @@
 framework:
   - Ruby on Rails
 thirdParty: false
-<<<<<<< HEAD
 image: /media/platforms/rails.png
-lodash: true
-=======
-image: //auth0.com/lib/platforms-collection/img/rails.png
->>>>>>> fc0810b3
 tags:
   - quickstart
 snippets:
