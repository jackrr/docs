---
title: Firebase Tutorial
name: Firebase
thirdParty: true
alias:
  - Firebase
<<<<<<< HEAD
image:  /media/addons/firebase.svg
lodash: true
=======
image: //auth0.com/lib/saas-collection/img/firebase.png
>>>>>>> fc0810b3
tags:
  - quickstart
snippets:
  dependencies: server-apis/firebase/dependencies
  setup: server-apis/firebase/setup
  use: server-apis/firebase/use
---
${include('./_thirdPartyApi')}<|MERGE_RESOLUTION|>--- conflicted
+++ resolved
@@ -4,12 +4,7 @@
 thirdParty: true
 alias:
   - Firebase
-<<<<<<< HEAD
 image:  /media/addons/firebase.svg
-lodash: true
-=======
-image: //auth0.com/lib/saas-collection/img/firebase.png
->>>>>>> fc0810b3
 tags:
   - quickstart
 snippets:
