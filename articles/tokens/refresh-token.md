--- conflicted
+++ resolved
@@ -62,34 +62,7 @@
 
 ## Use a Refresh Token
 
-<<<<<<< HEAD
 To obtain a new `id_token`, call the `/oauth/token` endpoint in the Authentication API, using `grant_type=refresh_token`.
-=======
-To obtain a new `id_token`, call the [delegation](/api/authentication/reference#delegation) endpoint in the Authentication API:
-
-```text
-POST https://${account.namespace}/delegation
-Content-Type: 'application/json'
-{
-  "client_id":       "${account.clientId}",
-  "grant_type":      "urn:ietf:params:oauth:grant-type:jwt-bearer",
-  "refresh_token":   "your_refresh_token",
-  "api_type":        "app"
-}
-```
-
-A response from this request could be as follows:
-
-```json
-{
-  "token_type": "Bearer",
-  "expires_in": 36000,
-  "id_token": "eyJ..."
-}
-```
-
-The `expires_in` parameter indicates the lifetime of the new JWT in seconds. It can be calculated by the difference between the `exp` and `iat` claims of the JWT.
->>>>>>> f0054800
 
 ::: panel-info Rate limits
 Obtaining new tokens using the `refresh_token` should occur only if the `access_token` has expired or you want to refresh the claims contained in the `id_token`. For example, it is a bad practice to call the endpoint to get a new token every time you call an API using the `access_token`. There are rate limits in Auth0 that will throttle the amount of requests to this endpoint that can be executed using the same token from the same IP.
@@ -126,7 +99,7 @@
 ]
 ```
 
-To revoke a __refresh token__, call the [Delete a device credential](/api/management/v2#!/Device_Credentials/delete_device_credentials_by_id) endpoint with an access token containing `delete:device_credentials` scope and the value of `id` obtained above:
+To revoke a refresh token, call the [Delete a device credential](/api/management/v2#!/Device_Credentials/delete_device_credentials_by_id) endpoint with an access token containing `delete:device_credentials` scope and the value of `id` obtained above:
 
 ```
 DELETE https://${account.namespace}/api/v2/device-credentials/{id}
