--- conflicted
+++ resolved
@@ -1,9 +1,5 @@
 ---
-<<<<<<< HEAD
-description: Learn how to use Resource Owner Password Grant from the server side together with anomaly detection.
-=======
 description: Learn how to use Resource Owner Password Grant (ROPG) from the server side together with anomaly detection.
->>>>>>> 42af68a2
 toc: true
 topics:
   - api-authentication
