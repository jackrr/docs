--- conflicted
+++ resolved
@@ -55,11 +55,7 @@
 }
 ```
 
-<<<<<<< HEAD
 You need to update the `API2_ACCESS_TOKEN` with a valid token with the scope `update:tenant_settings`. See [Access Tokens for the Management API](/api/management/v2/concepts/tokens) for details on how to do so.
-=======
-You need to update the `API2_ACCESS_TOKEN` with a valid token with the scope `update:tenant_settings`. See [Access Tokens for the Management API](/api/management/v2/tokens) for details on how to do so.
->>>>>>> 0aa0f8c5
 
 ### Promote connections
 
@@ -84,11 +80,8 @@
 ```
 
 Where:
-<<<<<<< HEAD
+
 - `API2_ACCESS_TOKEN`: [Α valid Auth0 API2 token](/api/management/v2/concepts/tokens) with the scope `update:connections`
-=======
-- `API2_ACCESS_TOKEN`: [Access Tokens for the Management API](/api/management/v2/tokens) with the scope `update:connections`
->>>>>>> 0aa0f8c5
 - `CONNECTION_ID`: Τhe Id of the connection to be promoted
 
 
@@ -140,11 +133,7 @@
 
 ### Register your application
 
-<<<<<<< HEAD
 In order to dynamically register an application with Auth0, you need to send an HTTP `POST` message to the Application Registration endpoint: `https://${account.namespace}/oidc/register`. Note that Auth0 supports **Open Dynamic Registration**, which means that the endpoint will accept a registration request without an [Access Token](/tokens/concepts/overview-access-tokens).
-=======
-In order to dynamically register an application with Auth0, you need to send an HTTP `POST` message to the Application Registration endpoint: `https://${account.namespace}/oidc/register`. Note that Auth0 supports **Open Dynamic Registration**, which means that the endpoint will accept a registration request without an [Access Token](/tokens/overview-access-tokens).
->>>>>>> 0aa0f8c5
 
 To create an application with the name `My Dynamic application` and the callback URLs `https://application.example.com/callback` and `https://application.example.com/callback2`, use the following snippet.
 
