--- conflicted
+++ resolved
@@ -24,13 +24,9 @@
 
 <%= include('../../../../authorization/_includes/_enable-authz-core') %>
 
-<<<<<<< HEAD
 <%= include('../../../../authorization/_includes/_view-limits') %>
 
-1. Make a `POST` call to the [Assign User Permissions endpoint](/api/management/v2#!/users/post_user_permissions). Be sure to replace `USER_ID`, `MGMT_API_ACCESS_TOKEN`, `API_IDENTIFIER`, and `PERMISSION_NAME` placeholder values with your user ID, Management API Access Token, API Identifier(s), and permission name(s), respectively.
-=======
 1. Make a `POST` call to the [Assign User Permissions endpoint](/api/management/v2#!/Users/post_permissions). Be sure to replace `USER_ID`, `MGMT_API_ACCESS_TOKEN`, `API_IDENTIFIER`, and `PERMISSION_NAME` placeholder values with your user ID, Management API Access Token, API Identifier(s), and permission name(s), respectively.
->>>>>>> f42ec164
 
 ```har
 {
