--- conflicted
+++ resolved
@@ -18,19 +18,11 @@
 
 The invite-only flow will be setup as follows:
 
-<<<<<<< HEAD
-1. The tenant admnistrator will create new users in their subscription from within the application.
-2. The application will call the Auth0 Management API to create these new users in a database connection.
-3. The application will send out activation emails to these users.
-4. When users click the activation link, they will be redirected to Auth0 where their email address will be set to validated.
-5. After validation, Auth0 will redirect users to the application where they will be presented with a password reset form.
-=======
 1. The tenant administrator will create new users in their subscription from within the application. 
 2. The application will call the Auth0 Management API to create these new users in a database connection. 
 3. The application will send out activation emails to these users. 
 4. When users click the activation link, they will be redirected to Auth0 where their email address will be set to validated. 
 5. After validation, Auth0 will redirect users to the application where they will be presented with a password reset form. 
->>>>>>> 986b375e
 6. The application will update each user's password in Auth0, after which they will be able to authenticate.
 
 ![](/media/articles/invite-only/invite-only-overview.png)
