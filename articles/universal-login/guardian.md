---
description: Guide on how to use the hosted Guardian MFA page
topics:
  - mfa
  - guardian
  - hosted-pages
contentType: how-to
useCase: customize-hosted-pages
---
# Guardian Multi-factor Login Page

In the [Auth0 Dashboard](${manage_url}/#/guardian_mfa_page), you can enable 2nd factor authentication, using Guardian Multi-factor. You can customize the page that Auth0 displays to your users, allowing you to require MFA on logins which meet certain criteria, or just across the board. For more information on the MFA page, refer to [Universal Login > MFA](/universal-login/guardian).

![Universal Login Guardian MFA Page](/media/articles/hosted-pages/guardian.png)

## Guardian Login Page HTML Editor

To customize the Guardian Login page, go to [Dashboard > Universal Login > Guardian Multi-factor](${manage_url}/#/guardian_mfa_page) and enable the __Customize Guardian Page__ switch.

Once you do that, you'll be able to use the text editor built into the Auth0 Dashboard to change your HTML, style your page using CSS, and alter the JavaScript used to retrieve custom variables. Once you've made your changes, and make sure to click __Save__.

If you'd like to revert to an earlier design, you have two options:

* Reverting to the last saved template by clicking **Reset to Last**;
* Reverting to the default template provided by Auth0 by clicking **Reset to Default**.

Please note that Hosted Pages work without customization (Auth0 will also update the included scripts as required). However, once you toggle the customization to **on**, you are responsible for the updating and maintaining the script (including changing version numbers, such as that for the MFA widget), since Auth0 can no longer update it automatically.

## Configuration Options

### defaultLocation

```js
return new Auth0MFAWidget({
<<<<<<< HEAD
  defaultLocation : ['United Kingdom', 'GB', '+44'],
=======

...

  defaultLocation : ['United Kingdom', 'GB', '+44'],
  
...

>>>>>>> 277636da
})
```

## Theming Options

There are a few theming options for MFA-Widget, namespaced under the `theme` property.

### icon

The value for `icon` is the URL for an image that will be used in the MFA-Widget header, which defaults to the Auth0 logo. It has a recommended max height of `58px` for a better user experience.

```js
<<<<<<< HEAD
theme: {
  icon: 'https://example.com/assets/logo.png'
},
=======
return new Auth0MFAWidget({

...

  theme: {
    icon: 'https://example.com/assets/logo.png'
  },
  
...

})
>>>>>>> 277636da
```

### primaryColor

The `primaryColor` property defines the primary color of the MFA-Widget. This option is useful when providing a custom `icon`, to ensure all colors go well together with the `icon`'s color palette. Defaults to `#ea5323`.

```js
<<<<<<< HEAD
theme: {
  icon: 'https://example.com/assets/logo.png',
  primaryColor: 'blue'
},
=======
return new Auth0MFAWidget({

...

  theme: {
    icon: 'https://example.com/assets/logo.png',
    primaryColor: 'blue'
  },
  
...  
  
})
>>>>>>> 277636da
```

## Rendering "Invited Enrollments" vs. Standard Scenarios

There are two different possible scenarios in which the page is rendered. If a user has been directed to this page specifically for enrollment (for instance, from an email with an enrollment link) then the property **ticket** will be available. Otherwise, the property **requestToken** will be available.

## HTML + Liquid syntax

The hosted page uses [Liquid](https://github.com/Shopify/liquid/wiki/Liquid-for-Designers) syntax for templating.
The following parameters are available to assist in rendering your page:

* `userData.email` 
* `userData.friendlyUserId`
* `userData.tenant`
* `userData.tenantFriendlyName`
* `iconUrl`

Most of the parameters that are used in MFA-Widget need to be passed to Guardian as shown in the default template provided in the customization area.
If you need a higher level of customization you could use [auth0-guardian.js](https://github.com/auth0/auth0-guardian.js/tree/master/example).<|MERGE_RESOLUTION|>--- conflicted
+++ resolved
@@ -32,9 +32,6 @@
 
 ```js
 return new Auth0MFAWidget({
-<<<<<<< HEAD
-  defaultLocation : ['United Kingdom', 'GB', '+44'],
-=======
 
 ...
 
@@ -42,7 +39,6 @@
   
 ...
 
->>>>>>> 277636da
 })
 ```
 
@@ -55,11 +51,6 @@
 The value for `icon` is the URL for an image that will be used in the MFA-Widget header, which defaults to the Auth0 logo. It has a recommended max height of `58px` for a better user experience.
 
 ```js
-<<<<<<< HEAD
-theme: {
-  icon: 'https://example.com/assets/logo.png'
-},
-=======
 return new Auth0MFAWidget({
 
 ...
@@ -71,7 +62,6 @@
 ...
 
 })
->>>>>>> 277636da
 ```
 
 ### primaryColor
@@ -79,12 +69,6 @@
 The `primaryColor` property defines the primary color of the MFA-Widget. This option is useful when providing a custom `icon`, to ensure all colors go well together with the `icon`'s color palette. Defaults to `#ea5323`.
 
 ```js
-<<<<<<< HEAD
-theme: {
-  icon: 'https://example.com/assets/logo.png',
-  primaryColor: 'blue'
-},
-=======
 return new Auth0MFAWidget({
 
 ...
@@ -97,7 +81,6 @@
 ...  
   
 })
->>>>>>> 277636da
 ```
 
 ## Rendering "Invited Enrollments" vs. Standard Scenarios
