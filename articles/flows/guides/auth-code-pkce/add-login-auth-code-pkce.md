---
title: Add Login Using the Authorization Code Flow with PKCE
description: Learn how to add login to your native or mobile application using the Authorization Code Flow with Proof Key for Code Exchange (PKCE).
toc: true
topics:
  - api-authentication
  - oidc
  - authorization-code
  - pkce
  - native-apps
  - mobile-apps
contentType: tutorial
useCase:
  - add-login
---
# Add Login Using the Authorization Code Flow with PKCE

::: note
This tutorial will help you add login to your native/mobile app using the Authorization Code Flow with PKCE. If you want to learn how the flow works and why you should use it, see [Authorization Code Flow with Proof Key for Code Exchange (PKCE)](/flows/concepts/auth-code-pkce). If you want to learn to call your API from a native/mobile app, see [Call Your API Using Authorization Code Flow with PKCE](/flows/guides/auth-code-pkce/call-api-auth-code-pkce).
:::

<<<<<<< HEAD
Auth0 makes it easy for your app to implement the Authorization Code flow with PKCE using:

* [Auth0 Mobile SDKs](/libraries#auth0-sdks): The easiest way to implement flow, which will do most of the heavy-lifting for you. Our [Mobile Quickstarts](/quickstart/native) will walk you through the process.
=======
Auth0 makes it easy for your app to implement the Authorization Code Flow with Proof Key for Code Exchange (PKCE) using:

* [Auth0 Mobile SDKs](/libraries#auth0-sdks): The easiest way to implement the flow, which will do most of the heavy-lifting for you. Our [Mobile Quickstarts](/quickstart/native) will walk you through the process.
>>>>>>> 801f7f27
* Authentication API: If you prefer to roll your own, keep reading to learn how to call our API directly.

Following successful login, your application will have access to the user's [ID Token](/tokens/id-token) and [Access Token](/tokens/overview-access-tokens). The ID Token will contain basic user profile information, and the Access Token can be used to call the Auth0 /userinfo endpoint or your own protected APIs.

## Prerequisites

**Before beginning this tutorial:**

* [Register your Application with Auth0](/dashboard/guides/applications/register-app-native). 
  * Select an **Application Type** of **Native**.
  * Add an **Allowed Callback URL** of **`YOUR_CALLBACK_URL`**. Your callback URL format will vary depending on your platform. For details about the format for your platform, see our [Native/Mobile Quickstarts](/quickstart/native).
  * Make sure your Application's **[Grant Types](/dashboard/guides/applications/update-grant-types)** include **Authorization Code**.

## Steps

Each time your user chooses to authenticate you will need to:

1. [Create a code verifier](#create-a-code-verifier): 
Generate a `code_verifier` that will be sent to Auth0 to request tokens.
2. [Create a code challenge](#create-a-code-challenge): 
Generate a `code_challenge` from the `code_verifier` that will be sent to Auth0 to request an `authorization_code`.
3. [Authorize the user](#authorize-the-user): 
Request the user's authorization and redirect back to your app with an `authorization_code`.
4. [Request Tokens](#request-tokens): 
Exchange your `authorization_code` and `code_verifier` for tokens.

Optional: [Explore Sample Use Cases](#sample-use-cases)

<%= include('./includes/create-code-verifier') %>

<%= include('./includes/create-code-challenge') %>

<%= include('./includes/authorize-user-add-login') %>

<%= include('./includes/request-tokens') %>

<%= include('./includes/sample-use-cases-add-login') %>

## Keep Reading

::: next-steps
- [The OAuth 2.0 protocol](/protocols/oauth2)
- [The OpenID Connect protocol](/protocols/oidc)
- [Tokens used by Auth0](/tokens)
:::<|MERGE_RESOLUTION|>--- conflicted
+++ resolved
@@ -19,15 +19,9 @@
 This tutorial will help you add login to your native/mobile app using the Authorization Code Flow with PKCE. If you want to learn how the flow works and why you should use it, see [Authorization Code Flow with Proof Key for Code Exchange (PKCE)](/flows/concepts/auth-code-pkce). If you want to learn to call your API from a native/mobile app, see [Call Your API Using Authorization Code Flow with PKCE](/flows/guides/auth-code-pkce/call-api-auth-code-pkce).
 :::
 
-<<<<<<< HEAD
-Auth0 makes it easy for your app to implement the Authorization Code flow with PKCE using:
-
-* [Auth0 Mobile SDKs](/libraries#auth0-sdks): The easiest way to implement flow, which will do most of the heavy-lifting for you. Our [Mobile Quickstarts](/quickstart/native) will walk you through the process.
-=======
 Auth0 makes it easy for your app to implement the Authorization Code Flow with Proof Key for Code Exchange (PKCE) using:
 
 * [Auth0 Mobile SDKs](/libraries#auth0-sdks): The easiest way to implement the flow, which will do most of the heavy-lifting for you. Our [Mobile Quickstarts](/quickstart/native) will walk you through the process.
->>>>>>> 801f7f27
 * Authentication API: If you prefer to roll your own, keep reading to learn how to call our API directly.
 
 Following successful login, your application will have access to the user's [ID Token](/tokens/id-token) and [Access Token](/tokens/overview-access-tokens). The ID Token will contain basic user profile information, and the Access Token can be used to call the Auth0 /userinfo endpoint or your own protected APIs.
