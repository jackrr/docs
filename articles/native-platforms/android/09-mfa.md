--- conflicted
+++ resolved
@@ -8,15 +8,9 @@
 
 * AndroidStudio 2.0
 * Emulator - Nexus5X - Android 6.0 
-<<<<<<< HEAD
 :::
 
-<%= include('../../_includes/_package', {
-=======
-  :::
-
  <%= include('../../_includes/_package', {
->>>>>>> 6bb0b15b
   githubUrl: 'https://github.com/auth0-samples/auth0-android-sample/tree/master/09-MFA',
   pkgOrg: 'auth0-samples',
   pkgRepo: 'auth0-android-sample',
@@ -24,11 +18,7 @@
   pkgPath: '09-MFA',
   pkgFilePath: null,
   pkgType: 'none'
-<<<<<<< HEAD
 }) %>  
-=======
-}) %>
->>>>>>> 6bb0b15b
 
 ### 1. Enable MFA in your account
 
