---
title: Login
description: This tutorial will show you how to integrate Lock v2 in your Android project in order to present a login screen.
---

::: panel-info System Requirements
This tutorial and seed project have been tested with the following:

* AndroidStudio 2.0
* Emulator - Nexus5X - Android 6.0 
:::

<%= include('../../_includes/_github', {
  link: 'https://github.com/inaka/auth0-android-sample/tree/01-login',
}) %>

### Before Starting


<<<<<<< HEAD
Go to the [Client Settings](${uiURL}/#/applications/${account.clientId}/settings) section in the Auth0 dashboard and make sure that **Allowed Callback URLs** contains the following value:

<pre><code>https://{DOMAIN}/android/{PACKAGE_NAME}/callback</pre></code>
=======
<pre><code>https://${account.namespace}/android/YOUR_APP_PACKAGE_NAME/callback</pre></code>
>>>>>>> 51cb70b0
</div>

### 1. Add the Lock dependency

Your first step is to add [Lock](https://github.com/auth0/Lock.Android) into your project, which is basically a library for displaying native UI in your app for logging in and signing up with different platforms via [auth0](https://auth0.com/).

#### i. Gradle

Add to your app's module gradle file:

```gradle
compile 'com.auth0.android:lock:2.0.0-beta.3'
```

Then, run "Sync project with Gradle files" inside Android Studio or `./gradlew clean assembleDebug` from the command line.

> For more information about Gradle usage, check [their official documentation](http://tools.android.com/tech-docs/new-build-system/user-guide).

### 2. Configure your Manifest File

Add the following code to your project's `AndroidManifest.xml`:

```xml
<activity
<<<<<<< HEAD
	android:name="com.auth0.android.lock.LockActivity"
	android:label="@string/app_name"
	android:launchMode="singleTask"
	android:screenOrientation="portrait"
	android:theme="@style/Lock.Theme">
		<intent-filter>
			<action android:name="android.intent.action.VIEW" />
			<category android:name="android.intent.category.DEFAULT" />
			<category android:name="android.intent.category.BROWSABLE" />

			<data
				android:host="${account.namespace}"
                    android:pathPrefix="/android/YOUR_APP_PACKAGE_NAME/callback"
                    android:scheme="https" />
		</intent-filter>
</activity>
        
<activity android:name="com.auth0.android.lock.provider.WebViewActivity"></activity>
```


Also, you need to add the following permissions inside the:

```xml        
<uses-permission android:name="android.permission.INTERNET" />
<uses-permission android:name="android.permission.ACCESS_NETWORK_STATE" />
```	
	
> It's recommended to add both the ``Auth0DomainID`` and ``Auth0ClientID`` to the ``Strings.xml`` file, rather than hardcode them in the manifest.

> Do not add ``<android:noHistory="true">`` to the ``LockActivity`` as this will alter the correct functionality of Lock.
        
=======
    android:name="com.auth0.android.lock.LockActivity"
    android:label="@string/app_name"
    android:launchMode="singleTask"
    android:screenOrientation="portrait"
    android:theme="@style/Lock.Theme">
    <intent-filter>
        <action android:name="android.intent.action.VIEW" />

        <category android:name="android.intent.category.DEFAULT" />
        <category android:name="android.intent.category.BROWSABLE" />

        <data
            android:host="${account.namespace}"
            android:pathPrefix="/android/YOUR_APP_PACKAGE_NAME/callback"
            android:scheme="https" />
    </intent-filter>
</activity>

<activity android:name="com.auth0.android.lock.provider.WebViewActivity"></activity>
```

Also, you need to add the following permissions inside the:

```xml
<uses-permission android:name="android.permission.INTERNET" />
<uses-permission android:name="android.permission.ACCESS_NETWORK_STATE" />
```

> Do not add ``<android:noHistory="true">`` to the ``LockActivity`` as this will alter the correct functionality of **Lock**.

>>>>>>> 51cb70b0
### 3. Implement the Login

At this point, you're all set to implement the Login in any activity you want. 

First, add these lines in the ``onCreate`` method:

```java
<<<<<<< HEAD
Auth0 auth0 = new Auth0(${account.clientId}, ${account.namespace});
this.lock = Lock.newBuilder(auth0, callback)
                    // Add parameters to the Lock Builder
				.build();
=======
@Override
protected void onCreate(Bundle savedInstanceState) {
    Auth0 auth0 = new Auth0(${account.clientId}, ${account.namespace});
    this.lock = Lock.newBuilder(auth0, callback)
                    // Add parameters to the Lock Builder
                    .build();
    this.lock.onCreate(this);
}
>>>>>>> 51cb70b0
```

Second, add these lines in the ``onDestroy`` method:

```java
<<<<<<< HEAD
 protected void onDestroy() {
	super.onDestroy();
	// Your own Activity code
	lock.onDestroy(this);
	lock = null;
}
```
Third, add the `lock` class variable and the authentication callback, inside your activity:

```java
private Lock lock;

private LockCallback callback = new AuthenticationCallback() {
	@Override
	public void onAuthentication(Credentials credentials) {
		// Login Success response
	}

	@Override
	public void onCanceled() {
		// Login Cancelled response
	}

	@Override
	public void onError(LockException error){
		// Login Error response
	}
=======
@Override
protected void onDestroy() {
    super.onDestroy();
    // Your own Activity code
    this.lock.onDestroy(this);
    this.lock = null;
}
```

Third, add the authentication callback, inside your activity:

```java
private LockCallback callback = new AuthenticationCallback() {
    @Override
    public void onAuthentication(Credentials credentials) {
        // Login Success response
    }

    @Override
    public void onCanceled() {
        // Login Cancelled response
    }

    @Override
    public void onError(LockException error){
        // Login Error response
    }
>>>>>>> 51cb70b0
};
```

Finally, whenever you want to start the login widget, call:

```java
<<<<<<< HEAD
startActivity(lock.newIntent(this));
=======
startActivity(this.lock.newIntent(this));
>>>>>>> 51cb70b0
```

![Lock.png](/media/articles/libraries/lock-android/login.png)

> If you need in depth configuration, check more information on [Lock Builder](https://auth0.com/docs/libraries/lock-android#lock-builder)

> There are multiple ways of implementing the login dialog. What you see above is the default widget; however, if you want, you can use [your own UI](02-custom-login.md).

### Done!

You've already implemented Login and Sign Up with Auth0 in your Android project!



### Optional: Log In with Social Connections

In order to have a simple login mechanism through social connections, all you have to do is enable them in your account's [dashboard](${uiURL}/#/connections/social). Every social connection you switch on there, will appear in the Login screen of your app. That's pretty much it!<|MERGE_RESOLUTION|>--- conflicted
+++ resolved
@@ -16,14 +16,7 @@
 
 ### Before Starting
 
-
-<<<<<<< HEAD
-Go to the [Client Settings](${uiURL}/#/applications/${account.clientId}/settings) section in the Auth0 dashboard and make sure that **Allowed Callback URLs** contains the following value:
-
-<pre><code>https://{DOMAIN}/android/{PACKAGE_NAME}/callback</pre></code>
-=======
 <pre><code>https://${account.namespace}/android/YOUR_APP_PACKAGE_NAME/callback</pre></code>
->>>>>>> 51cb70b0
 </div>
 
 ### 1. Add the Lock dependency
@@ -48,40 +41,6 @@
 
 ```xml
 <activity
-<<<<<<< HEAD
-	android:name="com.auth0.android.lock.LockActivity"
-	android:label="@string/app_name"
-	android:launchMode="singleTask"
-	android:screenOrientation="portrait"
-	android:theme="@style/Lock.Theme">
-		<intent-filter>
-			<action android:name="android.intent.action.VIEW" />
-			<category android:name="android.intent.category.DEFAULT" />
-			<category android:name="android.intent.category.BROWSABLE" />
-
-			<data
-				android:host="${account.namespace}"
-                    android:pathPrefix="/android/YOUR_APP_PACKAGE_NAME/callback"
-                    android:scheme="https" />
-		</intent-filter>
-</activity>
-        
-<activity android:name="com.auth0.android.lock.provider.WebViewActivity"></activity>
-```
-
-
-Also, you need to add the following permissions inside the:
-
-```xml        
-<uses-permission android:name="android.permission.INTERNET" />
-<uses-permission android:name="android.permission.ACCESS_NETWORK_STATE" />
-```	
-	
-> It's recommended to add both the ``Auth0DomainID`` and ``Auth0ClientID`` to the ``Strings.xml`` file, rather than hardcode them in the manifest.
-
-> Do not add ``<android:noHistory="true">`` to the ``LockActivity`` as this will alter the correct functionality of Lock.
-        
-=======
     android:name="com.auth0.android.lock.LockActivity"
     android:label="@string/app_name"
     android:launchMode="singleTask"
@@ -112,7 +71,6 @@
 
 > Do not add ``<android:noHistory="true">`` to the ``LockActivity`` as this will alter the correct functionality of **Lock**.
 
->>>>>>> 51cb70b0
 ### 3. Implement the Login
 
 At this point, you're all set to implement the Login in any activity you want. 
@@ -120,12 +78,6 @@
 First, add these lines in the ``onCreate`` method:
 
 ```java
-<<<<<<< HEAD
-Auth0 auth0 = new Auth0(${account.clientId}, ${account.namespace});
-this.lock = Lock.newBuilder(auth0, callback)
-                    // Add parameters to the Lock Builder
-				.build();
-=======
 @Override
 protected void onCreate(Bundle savedInstanceState) {
     Auth0 auth0 = new Auth0(${account.clientId}, ${account.namespace});
@@ -134,41 +86,11 @@
                     .build();
     this.lock.onCreate(this);
 }
->>>>>>> 51cb70b0
 ```
 
 Second, add these lines in the ``onDestroy`` method:
 
 ```java
-<<<<<<< HEAD
- protected void onDestroy() {
-	super.onDestroy();
-	// Your own Activity code
-	lock.onDestroy(this);
-	lock = null;
-}
-```
-Third, add the `lock` class variable and the authentication callback, inside your activity:
-
-```java
-private Lock lock;
-
-private LockCallback callback = new AuthenticationCallback() {
-	@Override
-	public void onAuthentication(Credentials credentials) {
-		// Login Success response
-	}
-
-	@Override
-	public void onCanceled() {
-		// Login Cancelled response
-	}
-
-	@Override
-	public void onError(LockException error){
-		// Login Error response
-	}
-=======
 @Override
 protected void onDestroy() {
     super.onDestroy();
@@ -196,18 +118,13 @@
     public void onError(LockException error){
         // Login Error response
     }
->>>>>>> 51cb70b0
 };
 ```
 
 Finally, whenever you want to start the login widget, call:
 
 ```java
-<<<<<<< HEAD
-startActivity(lock.newIntent(this));
-=======
 startActivity(this.lock.newIntent(this));
->>>>>>> 51cb70b0
 ```
 
 ![Lock.png](/media/articles/libraries/lock-android/login.png)
