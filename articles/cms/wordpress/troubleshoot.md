--- conflicted
+++ resolved
@@ -57,11 +57,7 @@
 
 Check your "Allowed Callback URLs" and "Allowed Origins (CORS)" fields in the [Application](${manage_url}/#/applications) settings for your WordPress site to make sure those are correct. If you're using a Chromium-based browser, review our [docs page on cross-origin authentication](/cross-origin-authentication#limitations-of-cross-origin-authentication) to make sure you don't have third-party cookies turned off.  
 
-<<<<<<< HEAD
-### I need to rerun the Setup Wizard, but I don't see that menu option anymore.
-=======
 ## I need to rerun the Setup Wizard, but I don't see that menu option anymore.
->>>>>>> 10fb21f2
 
 This means that the plugin is already configured with a Domain, Client ID, and Client Secret. Running the Setup Wizard a second time can have unpredictable results. If you're setting up WordPress for the first time and want to start over before any logins have occurred:
 
