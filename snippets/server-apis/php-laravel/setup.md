--- conflicted
+++ resolved
@@ -1,16 +1,9 @@
 ```php
 // config/app.php
-<<<<<<< HEAD
-'providers' => [
-    // ...
-    \Auth0\Login\LoginServiceProvider::class,
-];
-=======
 
 'providers' => [
     // ...
      \Auth0\Login\LoginServiceProvider::class,
 
 ],
->>>>>>> 4e2bfbc7
 ```